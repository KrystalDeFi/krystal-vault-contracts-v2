--- conflicted
+++ resolved
@@ -1,18 +1,10 @@
 #!/bin/sh
 
-<<<<<<< HEAD
-usage="yarn <deploy,test> [-h] [-c <eth,bsc,polygon,arbitrum,optimism,base,ronin>] [-n <mainnet,testnet>] -- to run test on specific chain and network
+usage="yarn <deploy,test> [-h] [-c <eth,bsc,polygon,arbitrum,optimism,base,berachain,ronin>] [-n <mainnet,testnet>] -- to run test on specific chain and network
 
 where:
     -h  show this help text
-    -c  which chain to run, supported <eth,bsc,polygon,arbitrum,optimism,base,ronin>
-=======
-usage="yarn <deploy,test> [-h] [-c <eth,bsc,polygon,arbitrum,optimism,base,berachain>] [-n <mainnet,testnet>] -- to run test on specific chain and network
-
-where:
-    -h  show this help text
-    -c  which chain to run, supported <eth,bsc,polygon,arbitrum,optimism,base,berachain>
->>>>>>> 6b1a05e9
+    -c  which chain to run, supported <eth,bsc,polygon,arbitrum,optimism,base,berachain,ronin>
     -n  which network to run, supported <mainnet,testnet>
     -f  specific test to run if any"
 
@@ -28,11 +20,7 @@
       exit
       ;;
     c) 
-<<<<<<< HEAD
-      if [[ ! "$OPTARG" =~ ^(eth|bsc|polygon|arbitrum|optimism|base|ronin)$ ]]; then
-=======
-      if [[ ! "$OPTARG" =~ ^(eth|bsc|polygon|arbitrum|optimism|base|berachain)$ ]]; then
->>>>>>> 6b1a05e9
+      if [[ ! "$OPTARG" =~ ^(eth|bsc|polygon|arbitrum|optimism|base|berachain|ronin)$ ]]; then
           printf "invalid value for -%s\n" "$option" >&2
           echo "$usage" >&2
           exit 1
