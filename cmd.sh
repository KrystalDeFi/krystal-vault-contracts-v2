#!/bin/sh

usage="yarn <deploy,test> [-h] [-c <eth,bsc,polygon,arbitrum,optimism,base,berachain,ronin>] [-n <mainnet,testnet>] -- to run test on specific chain and network

where:
    -h  show this help text
    -c  which chain to run, supported <eth,bsc,polygon,arbitrum,optimism,base,berachain,ronin>
    -n  which network to run, supported <mainnet,testnet>
    -f  specific test to run if any"

# Default chain and network
CHAIN="eth"
NETWORK="testnet"
CMD="test"

while getopts ":hc:n:f:x:" option; do
  case $option in
    h) 
      echo "$usage"
      exit
      ;;
    c) 
<<<<<<< HEAD
      if [[ ! "$OPTARG" =~ ^(eth|bsc|polygon|arbitrum|optimism|base|berachain)$ ]]; then
=======
      if [[ ! "$OPTARG" =~ ^(eth|bsc|polygon|arbitrum|optimism|base|berachain|ronin)$ ]]; then
>>>>>>> 84de9543
          printf "invalid value for -%s\n" "$option" >&2
          echo "$usage" >&2
          exit 1
      fi
      CHAIN=$OPTARG;;      
    n) 
      if [[ ! "$OPTARG" =~ ^(mainnet|testnet)$ ]]; then
          printf "invalid value for -%s\n" "$option" >&2
          echo "$usage" >&2
          exit 1
      fi
      NETWORK=$OPTARG;;
    f) 
      FILE=$OPTARG;;
    x)
      CMD=$OPTARG;;
    :) 
      printf "missing argument for -%s\n" "$OPTARG" >&2
      echo "$usage" >&2
      exit 1
      ;;
    *)                               
      printf "illegal option: -%s\n" "$OPTARG" >&2
      echo "$usage" >&2
      exit 1
      ;;
  esac
done

if [ $CMD == "test" ]; then
  if [ -n "$FILE" ]; then
    CHAIN=$CHAIN NETWORK=$NETWORK yarn hardhat test --no-compile --network hardhat $FILE
  else
    echo "Running all tests..."
    CHAIN=$CHAIN NETWORK=$NETWORK yarn hardhat test --no-compile --network hardhat
  fi
elif [ $CMD == "deploy" ]; then
  CHAIN=$CHAIN NETWORK=$NETWORK yarn hardhat run scripts/deployer.ts --network "$CHAIN"_"$NETWORK"
fi<|MERGE_RESOLUTION|>--- conflicted
+++ resolved
@@ -20,11 +20,7 @@
       exit
       ;;
     c) 
-<<<<<<< HEAD
-      if [[ ! "$OPTARG" =~ ^(eth|bsc|polygon|arbitrum|optimism|base|berachain)$ ]]; then
-=======
       if [[ ! "$OPTARG" =~ ^(eth|bsc|polygon|arbitrum|optimism|base|berachain|ronin)$ ]]; then
->>>>>>> 84de9543
           printf "invalid value for -%s\n" "$option" >&2
           echo "$usage" >&2
           exit 1
