--- conflicted
+++ resolved
@@ -59,9 +59,6 @@
     "vaultFactory": "0x54654bba3fe24f1fc463d31fdb5602b8b0af7dc0",
     "merklStrategy": "0x7bf791d81cf03d045c5e0e646c13758b9315a131"
   },
-<<<<<<< HEAD
-  "berachain_mainnet": {}
-=======
   "berachain_mainnet": {
     "vault": "0xe421ba6688045984396971c0d8a413b8fdbc9925",
     "vaultAutomator": "0xe49eb906f6a4374902321b497f205edcebe91c42",
@@ -85,5 +82,4 @@
     "vaultFactory": "0x3f06f7d2ab15f42b92f3e8b266f79d4e831e702b",
     "merklStrategy": "0x52976cd34445bfb939da12303a1f37d5911d1181"
   }
->>>>>>> 84de9543
 }