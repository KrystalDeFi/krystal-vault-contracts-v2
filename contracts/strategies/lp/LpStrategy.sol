// SPDX-License-Identifier: BUSL-1.1
pragma solidity ^0.8.28;

import "@openzeppelin/contracts/utils/ReentrancyGuard.sol";
import "@openzeppelin/contracts/token/ERC20/IERC20.sol";
import "@openzeppelin/contracts/token/ERC20/utils/SafeERC20.sol";
import "@openzeppelin/contracts/token/ERC721/IERC721.sol";

import { INonfungiblePositionManager as INFPM } from
  "@uniswap/v3-periphery/contracts/interfaces/INonfungiblePositionManager.sol";
import { IUniswapV3Factory } from "@uniswap/v3-core/contracts/interfaces/IUniswapV3Factory.sol";
import { IUniswapV3Pool } from "@uniswap/v3-core/contracts/interfaces/IUniswapV3Pool.sol";
import { TickMath } from "@uniswap/v3-core/contracts/libraries/TickMath.sol";
import { LiquidityAmounts } from "@uniswap/v3-periphery/contracts/libraries/LiquidityAmounts.sol";
import { FixedPoint128 } from "@uniswap/v3-core/contracts/libraries/FixedPoint128.sol";
import { FixedPoint96 } from "@uniswap/v3-core/contracts/libraries/FixedPoint96.sol";
import { FullMath } from "@uniswap/v3-core/contracts/libraries/FullMath.sol";
import { IOptimalSwapper } from "../../interfaces/core/IOptimalSwapper.sol";
import { ERC721Holder } from "@openzeppelin/contracts/token/ERC721/utils/ERC721Holder.sol";
import { FullMath } from "@uniswap/v3-core/contracts/libraries/FullMath.sol";

import "../../interfaces/strategies/ILpStrategy.sol";
import "../../interfaces/core/IConfigManager.sol";

contract LpStrategy is ReentrancyGuard, ILpStrategy, ERC721Holder {
  using SafeERC20 for IERC20;

  IOptimalSwapper public optimalSwapper;
  IConfigManager public configManager;

  constructor(address _optimalSwapper, address _configManager) {
    require(_optimalSwapper != address(0), ZeroAddress());
    require(_configManager != address(0), ZeroAddress());
    optimalSwapper = IOptimalSwapper(_optimalSwapper);
    configManager = IConfigManager(_configManager);
  }

  /// @notice Get value of the asset in terms of principalToken
  /// @param asset The asset to get the value
  function valueOf(AssetLib.Asset memory asset, address principalToken)
    external
    view
    returns (uint256 valueInPrincipal)
  {
    (uint256 amount0, uint256 amount1) = _getAmountsForPosition(INFPM(asset.token), asset.tokenId);
    (uint256 fee0, uint256 fee1) = _getFeesForPosition(INFPM(asset.token), asset.tokenId);
    (,, address token0, address token1, uint24 fee,,,,,,,) = INFPM(asset.token).positions(asset.tokenId);
    amount0 += fee0;
    amount1 += fee1;

    address pool = IUniswapV3Factory(INFPM(asset.token).factory()).getPool(token0, token1, fee);
    (uint160 sqrtPriceX96,,,,,,) = IUniswapV3Pool(pool).slot0();
    uint256 priceX96 = FullMath.mulDiv(sqrtPriceX96, sqrtPriceX96, FixedPoint96.Q96);
    if (token0 == principalToken) {
      priceX96 = FullMath.mulDiv(FixedPoint96.Q96, FixedPoint96.Q96, priceX96);
      valueInPrincipal = amount0 + fee0;
      valueInPrincipal += FullMath.mulDiv(amount1 + fee1, priceX96, FixedPoint96.Q96);
    } else {
      valueInPrincipal = amount1 + fee1;
      valueInPrincipal += FullMath.mulDiv(amount0 + fee0, priceX96, FixedPoint96.Q96);
    }
  }

  /// @notice Converts the asset to another assets
  /// @param assets The assets to convert
  /// @param data The data for the instruction
  /// @return returnAssets The assets that were returned to the msg.sender
  function convert(AssetLib.Asset[] memory assets, VaultConfig memory vaultConfig, bytes calldata data)
    external
    nonReentrant
    returns (AssetLib.Asset[] memory returnAssets)
  {
    Instruction memory instruction = abi.decode(data, (Instruction));

    if (instruction.instructionType == uint8(InstructionType.MintPosition)) {
      MintPositionParams memory params = abi.decode(instruction.params, (MintPositionParams));
      return mintPosition(assets, params, vaultConfig);
    }

    if (instruction.instructionType == uint8(InstructionType.SwapAndMintPosition)) {
      SwapAndMintPositionParams memory params = abi.decode(instruction.params, (SwapAndMintPositionParams));
      return swapAndMintPosition(assets, params, vaultConfig);
    }

    if (instruction.instructionType == uint8(InstructionType.IncreaseLiquidity)) {
      IncreaseLiquidityParams memory params = abi.decode(instruction.params, (IncreaseLiquidityParams));
      return increaseLiquidity(assets, params, vaultConfig);
    }

    if (instruction.instructionType == uint8(InstructionType.SwapAndIncreaseLiquidity)) {
      SwapAndIncreaseLiquidityParams memory params = abi.decode(instruction.params, (SwapAndIncreaseLiquidityParams));
      return swapAndIncreaseLiquidity(assets, params, vaultConfig);
    }
<<<<<<< HEAD

=======
    /*
>>>>>>> eba142fc
    if (instruction.instructionType == uint8(InstructionType.DecreaseLiquidity)) {
    DecreaseLiquidityParams memory params = abi.decode(instruction.params,
    (DecreaseLiquidityParams));
      return decreaseLiquidity(assets, params);
    }
<<<<<<< HEAD

=======
   */
>>>>>>> eba142fc
    if (instruction.instructionType == uint8(InstructionType.DecreaseLiquidityAndSwap)) {
      DecreaseLiquidityAndSwapParams memory params = abi.decode(instruction.params, (DecreaseLiquidityAndSwapParams));
      return decreaseLiquidityAndSwap(assets, params, vaultConfig);
    }

    if (instruction.instructionType == uint8(InstructionType.RebalancePosition)) {
      RebalancePositionParams memory params = abi.decode(instruction.params, (RebalancePositionParams));
      return rebalancePosition(assets, params, vaultConfig);
    }

    if (instruction.instructionType == uint8(InstructionType.SwapAndRebalancePosition)) {
      SwapAndRebalancePositionParams memory params = abi.decode(instruction.params, (SwapAndRebalancePositionParams));
      return swapAndRebalancePosition(assets, params, vaultConfig);
    }

    if (instruction.instructionType == uint8(InstructionType.Compound)) {
      CompoundParams memory params = abi.decode(instruction.params, (CompoundParams));
      return compound(assets, params);
    }

    if (instruction.instructionType == uint8(InstructionType.SwapAndCompound)) {
      SwapAndCompoundParams memory params = abi.decode(instruction.params, (SwapAndCompoundParams));
      return swapAndCompound(assets, params);
    }

    revert InvalidInstructionType();
  }

<<<<<<< HEAD
  /// @notice harvest the asset
  /// @param asset The asset to harvest
  /// @param tokenOut The token to swap to
  /// @return returnAssets The assets that were returned to the msg.sender
  function harvest(
    AssetLib.Asset memory asset,
    address tokenOut
  ) external returns (AssetLib.Asset[] memory returnAssets) {
=======
  ///
  function harvest(AssetLib.Asset memory asset, address tokenOut)
    external
    returns (AssetLib.Asset[] memory returnAssets)
  {
>>>>>>> eba142fc
    require(asset.strategy == address(this), InvalidAsset());
    (uint256 principalAmount, uint256 swapAmount) = INFPM(asset.token).collect(
      INFPM.CollectParams(asset.tokenId, address(this), type(uint128).max, type(uint128).max)
    );

    (,, address pToken, address swapToken, uint24 fee,,,,,,,) = INFPM(asset.token).positions(asset.tokenId);
    if (swapToken == tokenOut) {
      (principalAmount, swapAmount) = (swapAmount, principalAmount);
      swapToken = pToken;
    }
<<<<<<< HEAD

    address pool = IUniswapV3Factory(INFPM(asset.token).factory()).getPool(tokenOut, swapToken, fee);
    (uint256 amountOut, uint256 amountInUsed) = _swapToPrinciple(
      SwapToPrincipalParams({
        pool: pool,
        principalToken: tokenOut,
        token: swapToken,
        amount: swapAmount,
        amountOutMin: 0,
        swapData: ""
      })
    );
=======
    uint256 amountOut;
    uint256 amountInUsed;
    if (swapAmount > 0) {
      address pool = IUniswapV3Factory(INFPM(asset.token).factory()).getPool(tokenOut, swapToken, fee);
      (amountOut, amountInUsed) = _swapToPrinciple(pool, tokenOut, swapToken, swapAmount, 0, "");
    }
>>>>>>> eba142fc

    returnAssets = new AssetLib.Asset[](3);
    returnAssets[0] = AssetLib.Asset(AssetLib.AssetType.ERC20, address(0), tokenOut, 0, principalAmount + amountOut);
    returnAssets[1] = AssetLib.Asset(AssetLib.AssetType.ERC20, address(0), swapToken, 0, swapAmount - amountInUsed);
    returnAssets[2] = asset;
    if (returnAssets[0].amount > 0) IERC20(returnAssets[0].token).safeTransfer(msg.sender, returnAssets[0].amount);
    if (returnAssets[1].amount > 0) IERC20(returnAssets[1].token).safeTransfer(msg.sender, returnAssets[1].amount);
    IERC721(asset.token).safeTransferFrom(address(this), msg.sender, asset.tokenId);
  }

  /// @notice convert the asset to the principal token
  /// @param existingAsset The existing asset to convert
  /// @param principalTokenAmount The amount of principal token
  /// @return returnAssets The assets that were returned to the msg.sender
  function convertFromPrincipal(
    AssetLib.Asset memory existingAsset,
    uint256 principalTokenAmount,
    VaultConfig memory vaultConfig
  ) external nonReentrant returns (AssetLib.Asset[] memory returnAssets) {
    require(existingAsset.strategy == address(this), InvalidStrategy());

    (,, address token0, address token1, uint24 fee, int24 tickLower, int24 tickUpper,,,,,) =
      INFPM(existingAsset.token).positions(existingAsset.tokenId);
    address otherToken = token0 == vaultConfig.principalToken ? token1 : token0;

    (uint256 amount0, uint256 amount1) = _optimalSwapFromPrincipal(
      SwapFromPrincipalParams({
        principalTokenAmount: principalTokenAmount,
        pool: IUniswapV3Factory(INFPM(existingAsset.token).factory()).getPool(token0, token1, fee),
        principalToken: vaultConfig.principalToken,
        otherToken: otherToken,
        tickLower: tickLower,
        tickUpper: tickUpper,
        swapData: ""
      })
    );
    IncreaseLiquidityParams memory params = IncreaseLiquidityParams(0, 0);
    AssetLib.Asset[] memory inputAssets = new AssetLib.Asset[](3);
    inputAssets[0] = AssetLib.Asset(AssetLib.AssetType.ERC20, address(0), token0, 0, amount0);
    inputAssets[1] = AssetLib.Asset(AssetLib.AssetType.ERC20, address(0), token1, 0, amount1);
    inputAssets[2] = existingAsset;

    returnAssets = _increaseLiquidity(inputAssets, params);
    if (returnAssets[0].amount > 0) IERC20(returnAssets[0].token).safeTransfer(msg.sender, returnAssets[0].amount);
    if (returnAssets[1].amount > 0) IERC20(returnAssets[1].token).safeTransfer(msg.sender, returnAssets[1].amount);
    IERC721(returnAssets[2].token).safeTransferFrom(address(this), msg.sender, returnAssets[2].tokenId);
  }

  function convertToPrincipal(
    AssetLib.Asset memory existingAsset,
    uint256 shares,
    uint256 totalSupply,
    VaultConfig memory config
  ) external returns (AssetLib.Asset[] memory returnAssets) {
    require(existingAsset.strategy == address(this), InvalidStrategy());
    if (shares > totalSupply) shares = totalSupply;

    INFPM nfpm = INFPM(existingAsset.token);
    uint256 tokenId = existingAsset.tokenId;
    (,, address token0, address token1, uint24 fee,,, uint128 liquidity,,,,) = nfpm.positions(tokenId);

    liquidity = uint128(FullMath.mulDiv(shares, liquidity, totalSupply));
    returnAssets = _decreaseLiquidity(existingAsset, DecreaseLiquidityParams(liquidity, 0, 0));

    (uint256 indexOfPrincipalAsset, uint256 indexOfOtherToken) =
      returnAssets[0].token == config.principalToken ? (0, 1) : (1, 0);
    address pool = IUniswapV3Factory(INFPM(existingAsset.token).factory()).getPool(token0, token1, fee);

    if (returnAssets[indexOfOtherToken].amount > 0) {
      (uint256 amountOut, uint256 amountInUsed) = _swapToPrinciple(
        pool,
        returnAssets[indexOfPrincipalAsset].token,
        returnAssets[indexOfOtherToken].token,
        returnAssets[indexOfOtherToken].amount,
        0,
        ""
      );
      returnAssets[indexOfPrincipalAsset].amount += amountOut;
      returnAssets[indexOfOtherToken].amount -= amountInUsed;
    }

    if (returnAssets[0].amount > 0) IERC20(returnAssets[0].token).safeTransfer(msg.sender, returnAssets[0].amount);
    if (returnAssets[1].amount > 0) IERC20(returnAssets[1].token).safeTransfer(msg.sender, returnAssets[1].amount);
    IERC721(nfpm).safeTransferFrom(address(this), msg.sender, tokenId);
  }

  /// @notice Mints a new position
  /// @param assets The assets to mint the position, assets[0] = token0, assets[1] = token1
  /// @param params The parameters for minting the position
  /// @return returnAssets The assets that were returned to the msg.sender
  function mintPosition(
    AssetLib.Asset[] memory assets,
    MintPositionParams memory params,
    VaultConfig memory vaultConfig
  ) internal returns (AssetLib.Asset[] memory returnAssets) {
    require(assets.length == 2, InvalidNumberOfAssets());
    require(
      assets[0].token == vaultConfig.principalToken || assets[1].token == vaultConfig.principalToken, InvalidAsset()
    );

    if (vaultConfig.allowDeposit) {
      _validateConfig(
        params.nfpm, params.fee, params.token0, params.token1, params.tickLower, params.tickUpper, vaultConfig
      );
    }

    returnAssets = _mintPosition(assets, params);
    // Transfer assets to msg.sender
    if (returnAssets[0].amount > 0) IERC20(returnAssets[0].token).safeTransfer(msg.sender, returnAssets[0].amount);
    if (returnAssets[1].amount > 0) IERC20(returnAssets[1].token).safeTransfer(msg.sender, returnAssets[1].amount);
    IERC721(returnAssets[2].token).safeTransferFrom(address(this), msg.sender, returnAssets[2].tokenId);
  }

  /// @notice Swaps the principal token to the other token and mints a new position
  /// @param assets The assets to swap and mint, assets[0] = principalToken
  /// @param params The parameters for swapping and minting the position
  /// @return returnAssets The assets that were returned to the msg.sender
  function swapAndMintPosition(
    AssetLib.Asset[] memory assets,
    SwapAndMintPositionParams memory params,
    VaultConfig memory vaultConfig
  ) internal returns (AssetLib.Asset[] memory returnAssets) {
    require(assets.length == 1, InvalidNumberOfAssets());
    require(assets[0].token == vaultConfig.principalToken, InvalidAsset());
    if (vaultConfig.allowDeposit) {
      _validateConfig(
        params.nfpm, params.fee, params.token0, params.token1, params.tickLower, params.tickUpper, vaultConfig
      );
    }

    address pool = IUniswapV3Factory(params.nfpm.factory()).getPool(params.token0, params.token1, params.fee);
    (uint256 amount0, uint256 amount1) = _optimalSwapFromPrincipal(
<<<<<<< HEAD
      SwapFromPrincipalParams({
        principalTokenAmount: assets[0].amount,
        pool: pool,
        principalToken: params.token0,
        otherToken: params.token1,
        tickLower: params.tickLower,
        tickUpper: params.tickUpper,
        swapData: params.swapData
      })
=======
      assets[0].amount, pool, params.token0, params.token1, params.tickLower, params.tickUpper, params.swapData
>>>>>>> eba142fc
    );

    assets = new AssetLib.Asset[](2);
    assets[0] = AssetLib.Asset(AssetLib.AssetType.ERC20, address(0), params.token0, 0, amount0);
    assets[1] = AssetLib.Asset(AssetLib.AssetType.ERC20, address(0), params.token1, 0, amount1);
    returnAssets = _mintPosition(
      assets,
      MintPositionParams({
        nfpm: params.nfpm,
        token0: params.token0,
        token1: params.token1,
        fee: params.fee,
        tickLower: params.tickLower,
        tickUpper: params.tickUpper,
        amount0Min: params.amount0Min,
        amount1Min: params.amount1Min
      })
    );
    if (returnAssets[0].amount > 0) IERC20(returnAssets[0].token).safeTransfer(msg.sender, returnAssets[0].amount);
    if (returnAssets[1].amount > 0) IERC20(returnAssets[1].token).safeTransfer(msg.sender, returnAssets[1].amount);
    IERC721(returnAssets[2].token).safeTransferFrom(address(this), msg.sender, returnAssets[2].tokenId);
  }

<<<<<<< HEAD
  /// @notice mints a new position
  /// @param assets The assets to mint the position, assets[0] = token0, assets[1] = token1
  /// @param params The parameters for minting the position
  /// @return returnAssets The assets that were returned to the msg.sender
  function _mintPosition(
    AssetLib.Asset[] memory assets,
    MintPositionParams memory params
  ) internal returns (AssetLib.Asset[] memory returnAssets) {
    (AssetLib.Asset memory token0, AssetLib.Asset memory token1) = assets[0].token < assets[1].token
      ? (assets[0], assets[1])
      : (assets[1], assets[0]);
=======
  function _mintPosition(AssetLib.Asset[] memory assets, MintPositionParams memory params)
    internal
    returns (AssetLib.Asset[] memory returnAssets)
  {
    (AssetLib.Asset memory token0, AssetLib.Asset memory token1) =
      assets[0].token < assets[1].token ? (assets[0], assets[1]) : (assets[1], assets[0]);
>>>>>>> eba142fc

    IERC20(token0.token).approve(address(params.nfpm), token0.amount);
    IERC20(token1.token).approve(address(params.nfpm), token1.amount);

    (uint256 tokenId,, uint256 amount0, uint256 amount1) = params.nfpm.mint(
      INFPM.MintParams(
        token0.token,
        token1.token,
        params.fee,
        params.tickLower,
        params.tickUpper,
        token0.amount,
        token1.amount,
        params.amount0Min,
        params.amount1Min,
        address(this),
        block.timestamp
      )
    );

    returnAssets = new AssetLib.Asset[](3);
    returnAssets[0] = AssetLib.Asset(AssetLib.AssetType.ERC20, address(0), token0.token, 0, token0.amount - amount0);
    returnAssets[1] = AssetLib.Asset(AssetLib.AssetType.ERC20, address(0), token1.token, 0, token1.amount - amount1);
    returnAssets[2] = AssetLib.Asset(AssetLib.AssetType.ERC721, address(this), address(params.nfpm), tokenId, 1);
  }

  /// @notice Increases the liquidity of the position
  /// @param assets The assets to increase the liquidity assets[2] = lpAsset
  /// @param params The parameters for increasing the liquidity
  /// @return returnAssets The assets that were returned to the msg.sender
  function increaseLiquidity(
    AssetLib.Asset[] memory assets,
    IncreaseLiquidityParams memory params,
    VaultConfig memory vaultConfig
  ) internal returns (AssetLib.Asset[] memory returnAssets) {
    require(assets.length == 3, InvalidNumberOfAssets());
    require(assets[2].strategy == address(this), InvalidAsset());
    require(
      assets[0].token == vaultConfig.principalToken || assets[1].token == vaultConfig.principalToken, InvalidAsset()
    );

    returnAssets = _increaseLiquidity(assets, params);
    // Transfer assets to msg.sender
    if (returnAssets[0].amount > 0) IERC20(returnAssets[0].token).safeTransfer(msg.sender, returnAssets[0].amount);
    if (returnAssets[1].amount > 0) IERC20(returnAssets[1].token).safeTransfer(msg.sender, returnAssets[1].amount);
    IERC721(returnAssets[2].token).safeTransferFrom(address(this), msg.sender, returnAssets[2].tokenId);
  }

  /// @notice Swaps the principal token to the other token and increases the liquidity of the position
  /// @param assets The assets to swap and increase liquidity, assets[2] = lpAsset
  /// @param params The parameters for swapping and increasing the liquidity
  /// @return returnAssets The assets that were returned to the msg.sender
  function swapAndIncreaseLiquidity(
    AssetLib.Asset[] memory assets,
    SwapAndIncreaseLiquidityParams memory params,
    VaultConfig memory vaultConfig
  ) internal returns (AssetLib.Asset[] memory returnAssets) {
    require(assets.length == 2, InvalidNumberOfAssets());
    require(assets[0].token == vaultConfig.principalToken, InvalidAsset());

    AssetLib.Asset memory lpAsset = assets[1];
    bytes memory swapData = params.swapData;

    (,, address token0, address token1, uint24 fee, int24 tickLower, int24 tickUpper,,,,,) =
      INFPM(lpAsset.token).positions(lpAsset.tokenId);
    (uint256 amount0, uint256 amount1) = _optimalSwapFromPrincipal(
      SwapFromPrincipalParams({
        principalTokenAmount: assets[0].amount,
        pool: IUniswapV3Factory(INFPM(lpAsset.token).factory()).getPool(token0, token1, fee),
        principalToken: token0,
        otherToken: token1,
        tickLower: tickLower,
        tickUpper: tickUpper,
        swapData: swapData
      })
    );
    assets = new AssetLib.Asset[](3);
    assets[0] = AssetLib.Asset(AssetLib.AssetType.ERC20, address(0), token0, 0, amount0);
    assets[1] = AssetLib.Asset(AssetLib.AssetType.ERC20, address(0), token1, 0, amount1);
    assets[2] = lpAsset;
    returnAssets = _increaseLiquidity(assets, IncreaseLiquidityParams(params.amount0Min, params.amount1Min));
    if (returnAssets[0].amount > 0) IERC20(returnAssets[0].token).safeTransfer(msg.sender, returnAssets[0].amount);
    if (returnAssets[1].amount > 0) IERC20(returnAssets[1].token).safeTransfer(msg.sender, returnAssets[1].amount);
    IERC721(returnAssets[2].token).safeTransferFrom(address(this), msg.sender, returnAssets[2].tokenId);
  }

<<<<<<< HEAD
  /// @notice increases the liquidity of the position
  /// @param assets The assets to increase the liquidity assets[2] = lpAsset
  /// @param params The parameters for increasing the liquidity
  /// @return returnAssets The assets that were returned to the msg.sender
  function _increaseLiquidity(
    AssetLib.Asset[] memory assets,
    IncreaseLiquidityParams memory params
  ) internal returns (AssetLib.Asset[] memory returnAssets) {
=======
  function _increaseLiquidity(AssetLib.Asset[] memory assets, IncreaseLiquidityParams memory params)
    internal
    returns (AssetLib.Asset[] memory returnAssets)
  {
>>>>>>> eba142fc
    AssetLib.Asset memory lpAsset = assets[2];
    (AssetLib.Asset memory token0, AssetLib.Asset memory token1) =
      assets[0].token < assets[1].token ? (assets[0], assets[1]) : (assets[1], assets[0]);

    IERC20(token0.token).approve(address(lpAsset.token), token0.amount);
    IERC20(token1.token).approve(address(lpAsset.token), token1.amount);

    (, uint256 amount0Added, uint256 amount1Added) = INFPM(lpAsset.token).increaseLiquidity(
      INFPM.IncreaseLiquidityParams(
        lpAsset.tokenId, token0.amount, token1.amount, params.amount0Min, params.amount1Min, block.timestamp
      )
    );

    returnAssets = new AssetLib.Asset[](3);
    returnAssets[0] =
      AssetLib.Asset(AssetLib.AssetType.ERC20, address(0), token0.token, 0, token0.amount - amount0Added);
    returnAssets[1] =
      AssetLib.Asset(AssetLib.AssetType.ERC20, address(0), token1.token, 0, token1.amount - amount1Added);
    returnAssets[2] = lpAsset;
  }

  /// @notice Decreases the liquidity of the position
  /// @param assets The assets to decrease the liquidity assets[0] = lpAsset
  /// @param params The parameters for decreasing the liquidity
  /// @return returnAssets The assets that were returned to the msg.sender
  function decreaseLiquidity(AssetLib.Asset[] memory assets, DecreaseLiquidityParams memory params)
    internal
    returns (AssetLib.Asset[] memory returnAssets)
  {
    require(assets.length == 1, InvalidNumberOfAssets());
    require(assets[0].strategy == address(this), InvalidAsset());

    returnAssets = _decreaseLiquidity(assets[0], params);
    if (returnAssets[0].amount > 0) IERC20(returnAssets[0].token).safeTransfer(msg.sender, returnAssets[0].amount);
    if (returnAssets[1].amount > 0) IERC20(returnAssets[1].token).safeTransfer(msg.sender, returnAssets[1].amount);
    IERC721(returnAssets[2].token).safeTransferFrom(address(this), msg.sender, returnAssets[2].tokenId);
  }

  /// @notice Decreases the liquidity of the position and swaps the other token to the principal token
  /// @param assets The assets to decrease the liquidity assets[0] = lpAsset
  /// @param params The parameters for decreasing the liquidity and swapping
  /// @return returnAssets The assets that were returned to the msg.sender
  function decreaseLiquidityAndSwap(
    AssetLib.Asset[] memory assets,
    DecreaseLiquidityAndSwapParams memory params,
    VaultConfig memory vaultConfig
  ) internal returns (AssetLib.Asset[] memory returnAssets) {
    require(assets.length == 1, InvalidNumberOfAssets());
    require(assets[0].strategy == address(this), InvalidAsset());
    address principalToken = vaultConfig.principalToken;
    AssetLib.Asset memory lpAsset = assets[0];

    returnAssets =
      _decreaseLiquidity(lpAsset, DecreaseLiquidityParams(params.liquidity, params.amount0Min, params.amount1Min));
    (AssetLib.Asset memory principalAsset, AssetLib.Asset memory otherAsset) =
      returnAssets[0].token == principalToken ? (returnAssets[0], returnAssets[1]) : (returnAssets[1], returnAssets[0]);
    address pool = address(_getPoolForPosition(INFPM(lpAsset.token), lpAsset.tokenId));
    IERC20(otherAsset.token).approve(address(optimalSwapper), otherAsset.amount);

    (uint256 amountOut, uint256 amountInUsed) = optimalSwapper.poolSwap(
      pool, otherAsset.amount, otherAsset.token < principalToken, params.principalAmountOutMin, params.swapData
    );

    otherAsset.amount = otherAsset.amount - amountInUsed;
    principalAsset.amount = principalAsset.amount + amountOut;
    returnAssets = new AssetLib.Asset[](3);
    returnAssets[0] = principalAsset;
    returnAssets[1] = otherAsset;
    returnAssets[2] = lpAsset;
    if (principalAsset.amount > 0) IERC20(principalAsset.token).safeTransfer(msg.sender, principalAsset.amount);
    if (otherAsset.amount > 0) IERC20(otherAsset.token).safeTransfer(msg.sender, otherAsset.amount);
    IERC721(returnAssets[2].token).safeTransferFrom(address(this), msg.sender, returnAssets[2].tokenId);
  }

<<<<<<< HEAD
  /// @notice Decreases the liquidity of the position
  /// @param lpAsset The assets to decrease the liquidity assets[0] = lpAsset
  /// @param params The parameters for decreasing the liquidity
  /// @return returnAssets The assets that were returned to the msg.sender
  function _decreaseLiquidity(
    AssetLib.Asset memory lpAsset,
    DecreaseLiquidityParams memory params
  ) internal returns (AssetLib.Asset[] memory returnAssets) {
=======
  function _decreaseLiquidity(AssetLib.Asset memory lpAsset, DecreaseLiquidityParams memory params)
    internal
    returns (AssetLib.Asset[] memory returnAssets)
  {
>>>>>>> eba142fc
    uint256 amount0Collected;
    uint256 amount1Collected;

    INFPM(lpAsset.token).decreaseLiquidity(
      INFPM.DecreaseLiquidityParams(
        lpAsset.tokenId, params.liquidity, params.amount0Min, params.amount1Min, block.timestamp
      )
    );

    (amount0Collected, amount1Collected) = INFPM(lpAsset.token).collect(
      INFPM.CollectParams(lpAsset.tokenId, address(this), type(uint128).max, type(uint128).max)
    );

    (,, address token0, address token1,,,,,,,,) = INFPM(lpAsset.token).positions(lpAsset.tokenId);

    returnAssets = new AssetLib.Asset[](3);
    // Transfer assets to msg.sender
    returnAssets[0] = AssetLib.Asset(AssetLib.AssetType.ERC20, address(0), token0, 0, amount0Collected);
    returnAssets[1] = AssetLib.Asset(AssetLib.AssetType.ERC20, address(0), token1, 0, amount1Collected);
    returnAssets[2] = lpAsset;
  }

  /// @notice Rebalances the position
  /// @param assets The assets to rebalance, assets[0] = token0, assets[1] = token1, assets[2] = lpAsset
  /// @param params The parameters for rebalancing the position
  /// @return returnAssets The assets that were returned to the msg.sender
  function rebalancePosition(
    AssetLib.Asset[] memory assets,
    RebalancePositionParams memory params,
    VaultConfig memory vaultConfig
  ) internal returns (AssetLib.Asset[] memory returnAssets) {
    require(assets.length == 1, InvalidNumberOfAssets());
    require(assets[0].strategy == address(this), InvalidAsset());

    (, , address token0, address token1, uint24 fee, , , uint128 liquidity, , , , ) = INFPM(assets[0].token).positions(
      assets[0].tokenId
    );

    if (vaultConfig.allowDeposit)
      _validateTickWidth(INFPM(assets[0].token), fee, token0, token1, params.tickLower, params.tickUpper, vaultConfig);

    returnAssets = _decreaseLiquidity(
      assets[0],
      DecreaseLiquidityParams({
        liquidity: liquidity,
        amount0Min: params.decreasedAmount0Min,
        amount1Min: params.decreasedAmount1Min
      })
    );

    returnAssets = _mintPosition(
      returnAssets,
      MintPositionParams({
        nfpm: INFPM(assets[0].token),
        token0: token0,
        token1: token1,
        fee: fee,
        tickLower: params.tickLower,
        tickUpper: params.tickUpper,
        amount0Min: params.amount0Min,
        amount1Min: params.amount1Min
      })
    );

    if (returnAssets[0].amount > 0) {
      IERC20(returnAssets[0].token).safeTransfer(msg.sender, returnAssets[0].amount);
    }
    if (returnAssets[1].amount > 0) {
      IERC20(returnAssets[1].token).safeTransfer(msg.sender, returnAssets[1].amount);
    }
    IERC721(returnAssets[2].token).safeTransferFrom(address(this), msg.sender, returnAssets[2].tokenId);
  }

  /// @notice Swaps the principal token to the other token and rebalances the position
  /// @param assets The assets to swap and rebalance, assets[0] = principalToken, assets[1] = lpAsset
  /// @param params The parameters for swapping and rebalancing the position
  /// @return returnAssets The assets that were returned to the msg.sender
  function swapAndRebalancePosition(
    AssetLib.Asset[] memory assets,
    SwapAndRebalancePositionParams memory params,
    VaultConfig memory vaultConfig
  ) internal returns (AssetLib.Asset[] memory returnAssets) {
    require(assets.length == 1, InvalidNumberOfAssets());
    require(assets[0].strategy == address(this), InvalidAsset());

    (, , address token0, address token1, uint24 fee, , , uint128 liquidity, , , , ) = INFPM(assets[0].token).positions(
      assets[0].tokenId
    );

    if (vaultConfig.allowDeposit)
      _validateTickWidth(INFPM(assets[0].token), fee, token0, token1, params.tickLower, params.tickUpper, vaultConfig);

    returnAssets = _decreaseLiquidity(
      assets[0],
      DecreaseLiquidityParams({
        liquidity: liquidity,
        amount0Min: params.decreasedAmount0Min,
        amount1Min: params.decreasedAmount1Min
      })
    );

    address pool = IUniswapV3Factory(INFPM(returnAssets[2].token).factory()).getPool(token0, token1, fee);
    (uint256 amount0, uint256 amount1) = _optimalSwapFromPrincipal(
      SwapFromPrincipalParams({
        principalTokenAmount: returnAssets[0].amount,
        pool: pool,
        principalToken: token0,
        otherToken: token1,
        tickLower: params.tickLower,
        tickUpper: params.tickUpper,
        swapData: params.swapData
      })
    );

    returnAssets = new AssetLib.Asset[](2);
    returnAssets[0] = AssetLib.Asset(AssetLib.AssetType.ERC20, address(0), token0, 0, amount0);
    returnAssets[1] = AssetLib.Asset(AssetLib.AssetType.ERC20, address(0), token1, 0, amount1);

    returnAssets = _mintPosition(
      returnAssets,
      MintPositionParams({
        nfpm: INFPM(assets[0].token),
        token0: token0,
        token1: token1,
        fee: fee,
        tickLower: params.tickLower,
        tickUpper: params.tickUpper,
        amount0Min: params.amount0Min,
        amount1Min: params.amount1Min
      })
    );

    if (returnAssets[0].amount > 0) {
      IERC20(returnAssets[0].token).safeTransfer(msg.sender, returnAssets[0].amount);
    }
    if (returnAssets[1].amount > 0) {
      IERC20(returnAssets[1].token).safeTransfer(msg.sender, returnAssets[1].amount);
    }
    IERC721(returnAssets[2].token).safeTransferFrom(address(this), msg.sender, returnAssets[2].tokenId);
  }

  /// @notice Compounds the position
  /// @param assets The assets to compound, assets[0] = lpAsset
  /// @param params The parameters for compounding the position
  /// @return returnAssets The assets that were returned to the msg.sender
  function compound(
    AssetLib.Asset[] memory assets,
    CompoundParams memory params
  ) internal returns (AssetLib.Asset[] memory returnAssets) {
    require(assets.length == 1, InvalidNumberOfAssets());
    require(assets[0].strategy == address(this), InvalidAsset());

    (, , , , , , , uint128 liquidity, , , , ) = INFPM(assets[0].token).positions(assets[0].tokenId);

    returnAssets = _decreaseLiquidity(
      assets[0],
      DecreaseLiquidityParams({ liquidity: liquidity, amount0Min: params.amount0Min, amount1Min: params.amount1Min })
    );

    returnAssets = _increaseLiquidity(
      returnAssets,
      IncreaseLiquidityParams({ amount0Min: params.amount0Min, amount1Min: params.amount1Min })
    );

    if (returnAssets[0].amount > 0) {
      IERC20(returnAssets[0].token).safeTransfer(msg.sender, returnAssets[0].amount);
    }
    if (returnAssets[1].amount > 0) {
      IERC20(returnAssets[1].token).safeTransfer(msg.sender, returnAssets[1].amount);
    }
    IERC721(returnAssets[2].token).safeTransferFrom(address(this), msg.sender, returnAssets[2].tokenId);
  }

  /// @notice Swaps the principal token to the other token and compounds the position
  /// @param assets The assets to swap and compound, assets[0] = principalToken
  /// @param params The parameters for swapping and compounding the position
  /// @return returnAssets The assets that were returned to the msg.sender
  function swapAndCompound(
    AssetLib.Asset[] memory assets,
    SwapAndCompoundParams memory params
  ) internal returns (AssetLib.Asset[] memory returnAssets) {
    require(assets.length == 1, InvalidNumberOfAssets());
    require(assets[0].strategy == address(this), InvalidAsset());

    (
      ,
      ,
      address token0,
      address token1,
      uint24 fee,
      int24 tickLower,
      int24 tickUpper,
      uint128 liquidity,
      ,
      ,
      ,

    ) = INFPM(assets[0].token).positions(assets[0].tokenId);

    returnAssets = _decreaseLiquidity(
      assets[0],
      DecreaseLiquidityParams({ liquidity: liquidity, amount0Min: params.amount0Min, amount1Min: params.amount1Min })
    );

    (uint256 amount0, uint256 amount1) = _optimalSwapFromPrincipal(
      SwapFromPrincipalParams({
        principalTokenAmount: returnAssets[0].amount,
        pool: IUniswapV3Factory(INFPM(assets[0].token).factory()).getPool(token0, token1, fee),
        principalToken: token0,
        otherToken: token1,
        tickLower: tickLower,
        tickUpper: tickUpper,
        swapData: params.swapData
      })
    );

    returnAssets[0] = AssetLib.Asset(AssetLib.AssetType.ERC20, address(0), token0, 0, amount0);
    returnAssets[1] = AssetLib.Asset(AssetLib.AssetType.ERC20, address(0), token1, 0, amount1);

    returnAssets = _increaseLiquidity(
      returnAssets,
      IncreaseLiquidityParams({ amount0Min: params.amount0Min, amount1Min: params.amount1Min })
    );

    if (returnAssets[0].amount > 0) {
      IERC20(returnAssets[0].token).safeTransfer(msg.sender, returnAssets[0].amount);
    }
    if (returnAssets[1].amount > 0) {
      IERC20(returnAssets[1].token).safeTransfer(msg.sender, returnAssets[1].amount);
    }
    IERC721(returnAssets[2].token).safeTransferFrom(address(this), msg.sender, returnAssets[2].tokenId);
  }

  /// @notice Swaps the principal token to the other token
  /// @param params The parameters for swapping the principal token
  /// @return amount0 The amount of token0
  /// @return amount1 The amount of token1
  function _optimalSwapFromPrincipal(
    SwapFromPrincipalParams memory params
  ) internal returns (uint256 amount0, uint256 amount1) {
    (amount0, amount1) = params.principalToken < params.otherToken
      ? (params.principalTokenAmount, 0)
      : (uint256(0), params.principalTokenAmount);
    IERC20(params.principalToken).approve(address(optimalSwapper), params.principalTokenAmount);
    (amount0, amount1) = optimalSwapper.optimalSwap(
      IOptimalSwapper.OptimalSwapParams(
        params.pool,
        amount0,
        amount1,
        params.tickLower,
        params.tickUpper,
        params.swapData
      )
    );
  }

  /// @notice Swaps the token to the principal token
  /// @param params The parameters for swapping the token
  /// @return amountOut The result amount of principal token
  /// @return amountInUsed The amount of token used
  function _swapToPrinciple(
    SwapToPrincipalParams memory params
  ) internal returns (uint256 amountOut, uint256 amountInUsed) {
    require(params.token != params.principalToken, InvalidAsset());

    IERC20(params.token).approve(address(optimalSwapper), params.amount);
    (amountOut, amountInUsed) = optimalSwapper.poolSwap(
      params.pool,
      params.amount,
      params.token < params.principalToken,
      params.amountOutMin,
      params.swapData
    );
  }

  /// @notice Gets the underlying assets of the position
  /// @param asset The asset to get the underlying assets
  /// @return underlyingAssets The underlying assets of the position
  function getUnderlyingAssets(AssetLib.Asset memory asset)
    external
    view
    returns (AssetLib.Asset[] memory underlyingAssets)
  {
    require(asset.strategy == address(this), InvalidAsset());

    (uint256 amount0, uint256 amount1) = _getAmountsForPosition(INFPM(asset.token), asset.tokenId);

    (,, address token0, address token1,,,,,,,,) = INFPM(asset.token).positions(asset.tokenId);
    underlyingAssets = new AssetLib.Asset[](2);
    underlyingAssets[0] = AssetLib.Asset(AssetLib.AssetType.ERC20, address(0), token0, 0, amount0);
    underlyingAssets[1] = AssetLib.Asset(AssetLib.AssetType.ERC20, address(0), token1, 0, amount1);
  }

  /// @dev Gets the pool for the position
  /// @param nfpm The non-fungible position manager
  /// @param tokenId The token id of the position
  /// @return pool The pool for the position
  function _getPoolForPosition(INFPM nfpm, uint256 tokenId) internal view returns (IUniswapV3Pool pool) {
    (,, address token0, address token1, uint24 fee,,,,,,,) = nfpm.positions(tokenId);
    IUniswapV3Factory factory = IUniswapV3Factory(nfpm.factory());
    pool = IUniswapV3Pool(factory.getPool(token0, token1, fee));
  }

  /// @dev Gets the amounts for the position
  /// @param nfpm The non-fungible position manager
  /// @param tokenId The token id of the position
  /// @return amount0 The amount of token0
  /// @return amount1 The amount of token1
  function _getAmountsForPosition(INFPM nfpm, uint256 tokenId) internal view returns (uint256 amount0, uint256 amount1) {
    (,,,,, int24 tickLower, int24 tickUpper, uint128 liquidity,,,,) = nfpm.positions(tokenId);
    IUniswapV3Pool pool = _getPoolForPosition(nfpm, tokenId);
    (uint160 sqrtPriceX96,,,,,,) = pool.slot0();
    uint160 sqrtPriceX96Lower = TickMath.getSqrtRatioAtTick(tickLower);
    uint160 sqrtPriceX96Upper = TickMath.getSqrtRatioAtTick(tickUpper);
    (amount0, amount1) =
      LiquidityAmounts.getAmountsForLiquidity(sqrtPriceX96, sqrtPriceX96Lower, sqrtPriceX96Upper, liquidity);
  }

  /// @dev Gets the amounts for the pool
  /// @param pool IUniswapV3Pool
  /// @return amount0 The amount of token0
  /// @return amount1 The amount of token1
  function _getAmountsForPool(IUniswapV3Pool pool) internal view returns (uint256 amount0, uint256 amount1) {
    (uint160 sqrtPriceX96,,,,,,) = pool.slot0();
    uint128 liquidity = pool.liquidity();
    (amount0, amount1) =
      LiquidityAmounts.getAmountsForLiquidity(sqrtPriceX96, TickMath.MIN_SQRT_RATIO, TickMath.MAX_SQRT_RATIO, liquidity);
  }

  /// @dev Gets the fees for the position
  /// @param nfpm The non-fungible position manager
  /// @param tokenId The token id of the position
  /// @return fee0 The fee of token0
  /// @return fee1 The fee of token1
  function _getFeesForPosition(INFPM nfpm, uint256 tokenId) internal view returns (uint256 fee0, uint256 fee1) {
    int24 tickLower;
    int24 tickUpper;
    uint128 liquidity;
    uint256 feeGrowthInside0LastX128;
    uint256 feeGrowthInside1LastX128;
    (,,,,, tickLower, tickUpper, liquidity, feeGrowthInside0LastX128, feeGrowthInside1LastX128, fee0, fee1) =
      nfpm.positions(tokenId);
    IUniswapV3Pool pool = _getPoolForPosition(nfpm, tokenId);
    (, int24 tick,,,,,) = pool.slot0();

    (uint256 feeGrowthInside0X128, uint256 feeGrowthInside1X128) = _getFeeGrowthInside(pool, tickLower, tickUpper, tick);

    unchecked {
      fee0 += uint128(FullMath.mulDiv(feeGrowthInside0X128 - feeGrowthInside0LastX128, liquidity, FixedPoint128.Q128));
      fee1 += uint128(FullMath.mulDiv(feeGrowthInside1X128 - feeGrowthInside1LastX128, liquidity, FixedPoint128.Q128));
    }
  }

  /// @dev Gets the fee growth inside the position
  /// @param pool The pool for the position
  /// @param tickLower The lower tick of the position
  /// @param tickUpper The upper tick of the position
  /// @param tickCurrent The current tick of the pool
  /// @return feeGrowthInside0X128 The fee growth of token0
  /// @return feeGrowthInside1X128 The fee growth of token1
  function _getFeeGrowthInside(IUniswapV3Pool pool, int24 tickLower, int24 tickUpper, int24 tickCurrent)
    internal
    view
    returns (uint256 feeGrowthInside0X128, uint256 feeGrowthInside1X128)
  {
    unchecked {
      (,, uint256 lowerFeeGrowthOutside0X128, uint256 lowerFeeGrowthOutside1X128,,,,) = pool.ticks(tickLower);
      (,, uint256 upperFeeGrowthOutside0X128, uint256 upperFeeGrowthOutside1X128,,,,) = pool.ticks(tickUpper);
      uint256 feeGrowthGlobal0X128 = pool.feeGrowthGlobal0X128();
      uint256 feeGrowthGlobal1X128 = pool.feeGrowthGlobal1X128();

      // calculate fee growth below
      uint256 feeGrowthBelow0X128;
      uint256 feeGrowthBelow1X128;
      if (tickCurrent >= tickLower) {
        feeGrowthBelow0X128 = lowerFeeGrowthOutside0X128;
        feeGrowthBelow1X128 = lowerFeeGrowthOutside1X128;
      } else {
        feeGrowthBelow0X128 = feeGrowthGlobal0X128 - lowerFeeGrowthOutside0X128;
        feeGrowthBelow1X128 = feeGrowthGlobal1X128 - lowerFeeGrowthOutside1X128;
      }

      // calculate fee growth above
      uint256 feeGrowthAbove0X128;
      uint256 feeGrowthAbove1X128;
      if (tickCurrent < tickUpper) {
        feeGrowthAbove0X128 = upperFeeGrowthOutside0X128;
        feeGrowthAbove1X128 = upperFeeGrowthOutside1X128;
      } else {
        feeGrowthAbove0X128 = feeGrowthGlobal0X128 - upperFeeGrowthOutside0X128;
        feeGrowthAbove1X128 = feeGrowthGlobal1X128 - upperFeeGrowthOutside1X128;
      }

      feeGrowthInside0X128 = feeGrowthGlobal0X128 - feeGrowthBelow0X128 - feeGrowthAbove0X128;
      feeGrowthInside1X128 = feeGrowthGlobal1X128 - feeGrowthBelow1X128 - feeGrowthAbove1X128;
    }
  }

  /// @dev Checks the principal amount in the pool
  /// @param nfpm The non-fungible position manager
  /// @param fee The fee of the pool
  /// @param token0 The token0 of the pool
  /// @param token1 The token1 of the pool
  /// @param tickLower The lower tick of the position
  /// @param tickUpper The upper tick of the position
  /// @param config The configuration of the strategy
  function _validateConfig(
    INFPM nfpm,
    uint24 fee,
    address token0,
    address token1,
    int24 tickLower,
    int24 tickUpper,
    VaultConfig memory config
  ) internal view {
    LpStrategyConfig memory lpConfig = abi.decode(
      configManager.getStrategyConfig(address(this), config.principalToken, config.rangeStrategyType),
      (LpStrategyConfig)
    );

    address pool = IUniswapV3Factory(nfpm.factory()).getPool(token0, token1, fee);
    (uint256 poolAmount0, uint256 poolAmount1) = _getAmountsForPool(IUniswapV3Pool(pool));

    // Check if the pool is allowed
    require(_isPoolAllowed(config, pool), InvalidPool());

    // Check if the pool amount is greater than the minimum amount principal token
    if (config.principalToken == token0) {
      require(poolAmount0 >= lpConfig.principalTokenAmountMin, InvalidPoolAmountAmountMin());
    } else {
      require(poolAmount1 >= lpConfig.principalTokenAmountMin, InvalidPoolAmountAmountMin());
    }

    _validateTickWidth(nfpm, fee, token0, token1, tickLower, tickUpper, config);
  }

  /// @dev Checks the tick width of the position
  /// @param nfpm The non-fungible position manager
  /// @param fee The fee of the pool
  /// @param token0 The token0 of the pool
  /// @param token1 The token1 of the pool
  /// @param tickLower The lower tick of the position
  /// @param tickUpper The upper tick of the position
  /// @param config The configuration of the strategy
  function _validateTickWidth(
    INFPM nfpm,
    uint24 fee,
    address token0,
    address token1,
    int24 tickLower,
    int24 tickUpper,
    VaultConfig memory config
  ) internal view {
    LpStrategyConfig memory lpConfig = abi.decode(
      configManager.getStrategyConfig(address(this), config.principalToken, config.rangeStrategyType),
      (LpStrategyConfig)
    );

    address pool = IUniswapV3Factory(nfpm.factory()).getPool(token0, token1, fee);
    int24 tickSpacing = IUniswapV3Pool(pool).tickSpacing();

    // Check if tick width to mint/increase liquidity is greater than the minimum tick width
    if (configManager.isStableToken(token0) && configManager.isStableToken(token1)) {
      require(tickUpper - tickLower >= int24(lpConfig.tickWidthStableMultiplierMin) * tickSpacing, InvalidTickWidth());
    } else {
      require(tickUpper - tickLower >= int24(lpConfig.tickWidthMultiplierMin) * tickSpacing, InvalidTickWidth());
    }
  }

  /// @dev Checks if the pool is allowed
  /// @param config The configuration of the strategy
  /// @param pool The pool to check
  /// @return allowed If the pool is allowed
  function _isPoolAllowed(VaultConfig memory config, address pool) internal pure returns (bool) {
    for (uint256 i = 0; i < config.supportedAddresses.length;) {
      if (config.supportedAddresses[i] == pool) return true;

      unchecked {
        i++;
      }
    }

    return false;
  }

  receive() external payable { }
}<|MERGE_RESOLUTION|>--- conflicted
+++ resolved
@@ -6,8 +6,7 @@
 import "@openzeppelin/contracts/token/ERC20/utils/SafeERC20.sol";
 import "@openzeppelin/contracts/token/ERC721/IERC721.sol";
 
-import { INonfungiblePositionManager as INFPM } from
-  "@uniswap/v3-periphery/contracts/interfaces/INonfungiblePositionManager.sol";
+import { INonfungiblePositionManager as INFPM } from "@uniswap/v3-periphery/contracts/interfaces/INonfungiblePositionManager.sol";
 import { IUniswapV3Factory } from "@uniswap/v3-core/contracts/interfaces/IUniswapV3Factory.sol";
 import { IUniswapV3Pool } from "@uniswap/v3-core/contracts/interfaces/IUniswapV3Pool.sol";
 import { TickMath } from "@uniswap/v3-core/contracts/libraries/TickMath.sol";
@@ -37,19 +36,18 @@
 
   /// @notice Get value of the asset in terms of principalToken
   /// @param asset The asset to get the value
-  function valueOf(AssetLib.Asset memory asset, address principalToken)
-    external
-    view
-    returns (uint256 valueInPrincipal)
-  {
+  function valueOf(
+    AssetLib.Asset memory asset,
+    address principalToken
+  ) external view returns (uint256 valueInPrincipal) {
     (uint256 amount0, uint256 amount1) = _getAmountsForPosition(INFPM(asset.token), asset.tokenId);
     (uint256 fee0, uint256 fee1) = _getFeesForPosition(INFPM(asset.token), asset.tokenId);
-    (,, address token0, address token1, uint24 fee,,,,,,,) = INFPM(asset.token).positions(asset.tokenId);
+    (, , address token0, address token1, uint24 fee, , , , , , , ) = INFPM(asset.token).positions(asset.tokenId);
     amount0 += fee0;
     amount1 += fee1;
 
     address pool = IUniswapV3Factory(INFPM(asset.token).factory()).getPool(token0, token1, fee);
-    (uint160 sqrtPriceX96,,,,,,) = IUniswapV3Pool(pool).slot0();
+    (uint160 sqrtPriceX96, , , , , , ) = IUniswapV3Pool(pool).slot0();
     uint256 priceX96 = FullMath.mulDiv(sqrtPriceX96, sqrtPriceX96, FixedPoint96.Q96);
     if (token0 == principalToken) {
       priceX96 = FullMath.mulDiv(FixedPoint96.Q96, FixedPoint96.Q96, priceX96);
@@ -65,11 +63,11 @@
   /// @param assets The assets to convert
   /// @param data The data for the instruction
   /// @return returnAssets The assets that were returned to the msg.sender
-  function convert(AssetLib.Asset[] memory assets, VaultConfig memory vaultConfig, bytes calldata data)
-    external
-    nonReentrant
-    returns (AssetLib.Asset[] memory returnAssets)
-  {
+  function convert(
+    AssetLib.Asset[] memory assets,
+    VaultConfig memory vaultConfig,
+    bytes calldata data
+  ) external nonReentrant returns (AssetLib.Asset[] memory returnAssets) {
     Instruction memory instruction = abi.decode(data, (Instruction));
 
     if (instruction.instructionType == uint8(InstructionType.MintPosition)) {
@@ -91,21 +89,13 @@
       SwapAndIncreaseLiquidityParams memory params = abi.decode(instruction.params, (SwapAndIncreaseLiquidityParams));
       return swapAndIncreaseLiquidity(assets, params, vaultConfig);
     }
-<<<<<<< HEAD
-
-=======
     /*
->>>>>>> eba142fc
     if (instruction.instructionType == uint8(InstructionType.DecreaseLiquidity)) {
     DecreaseLiquidityParams memory params = abi.decode(instruction.params,
     (DecreaseLiquidityParams));
       return decreaseLiquidity(assets, params);
     }
-<<<<<<< HEAD
-
-=======
    */
->>>>>>> eba142fc
     if (instruction.instructionType == uint8(InstructionType.DecreaseLiquidityAndSwap)) {
       DecreaseLiquidityAndSwapParams memory params = abi.decode(instruction.params, (DecreaseLiquidityAndSwapParams));
       return decreaseLiquidityAndSwap(assets, params, vaultConfig);
@@ -134,7 +124,6 @@
     revert InvalidInstructionType();
   }
 
-<<<<<<< HEAD
   /// @notice harvest the asset
   /// @param asset The asset to harvest
   /// @param tokenOut The token to swap to
@@ -143,44 +132,31 @@
     AssetLib.Asset memory asset,
     address tokenOut
   ) external returns (AssetLib.Asset[] memory returnAssets) {
-=======
-  ///
-  function harvest(AssetLib.Asset memory asset, address tokenOut)
-    external
-    returns (AssetLib.Asset[] memory returnAssets)
-  {
->>>>>>> eba142fc
     require(asset.strategy == address(this), InvalidAsset());
     (uint256 principalAmount, uint256 swapAmount) = INFPM(asset.token).collect(
       INFPM.CollectParams(asset.tokenId, address(this), type(uint128).max, type(uint128).max)
     );
 
-    (,, address pToken, address swapToken, uint24 fee,,,,,,,) = INFPM(asset.token).positions(asset.tokenId);
+    (, , address pToken, address swapToken, uint24 fee, , , , , , , ) = INFPM(asset.token).positions(asset.tokenId);
     if (swapToken == tokenOut) {
       (principalAmount, swapAmount) = (swapAmount, principalAmount);
       swapToken = pToken;
     }
-<<<<<<< HEAD
-
-    address pool = IUniswapV3Factory(INFPM(asset.token).factory()).getPool(tokenOut, swapToken, fee);
-    (uint256 amountOut, uint256 amountInUsed) = _swapToPrinciple(
-      SwapToPrincipalParams({
-        pool: pool,
-        principalToken: tokenOut,
-        token: swapToken,
-        amount: swapAmount,
-        amountOutMin: 0,
-        swapData: ""
-      })
-    );
-=======
     uint256 amountOut;
     uint256 amountInUsed;
     if (swapAmount > 0) {
       address pool = IUniswapV3Factory(INFPM(asset.token).factory()).getPool(tokenOut, swapToken, fee);
-      (amountOut, amountInUsed) = _swapToPrinciple(pool, tokenOut, swapToken, swapAmount, 0, "");
-    }
->>>>>>> eba142fc
+      (amountOut, amountInUsed) = _swapToPrinciple(
+        SwapToPrincipalParams({
+          pool: pool,
+          principalToken: tokenOut,
+          token: swapToken,
+          amount: swapAmount,
+          amountOutMin: 0,
+          swapData: ""
+        })
+      );
+    }
 
     returnAssets = new AssetLib.Asset[](3);
     returnAssets[0] = AssetLib.Asset(AssetLib.AssetType.ERC20, address(0), tokenOut, 0, principalAmount + amountOut);
@@ -202,8 +178,9 @@
   ) external nonReentrant returns (AssetLib.Asset[] memory returnAssets) {
     require(existingAsset.strategy == address(this), InvalidStrategy());
 
-    (,, address token0, address token1, uint24 fee, int24 tickLower, int24 tickUpper,,,,,) =
-      INFPM(existingAsset.token).positions(existingAsset.tokenId);
+    (, , address token0, address token1, uint24 fee, int24 tickLower, int24 tickUpper, , , , , ) = INFPM(
+      existingAsset.token
+    ).positions(existingAsset.tokenId);
     address otherToken = token0 == vaultConfig.principalToken ? token1 : token0;
 
     (uint256 amount0, uint256 amount1) = _optimalSwapFromPrincipal(
@@ -240,23 +217,26 @@
 
     INFPM nfpm = INFPM(existingAsset.token);
     uint256 tokenId = existingAsset.tokenId;
-    (,, address token0, address token1, uint24 fee,,, uint128 liquidity,,,,) = nfpm.positions(tokenId);
+    (, , address token0, address token1, uint24 fee, , , uint128 liquidity, , , , ) = nfpm.positions(tokenId);
 
     liquidity = uint128(FullMath.mulDiv(shares, liquidity, totalSupply));
     returnAssets = _decreaseLiquidity(existingAsset, DecreaseLiquidityParams(liquidity, 0, 0));
 
-    (uint256 indexOfPrincipalAsset, uint256 indexOfOtherToken) =
-      returnAssets[0].token == config.principalToken ? (0, 1) : (1, 0);
+    (uint256 indexOfPrincipalAsset, uint256 indexOfOtherToken) = returnAssets[0].token == config.principalToken
+      ? (0, 1)
+      : (1, 0);
     address pool = IUniswapV3Factory(INFPM(existingAsset.token).factory()).getPool(token0, token1, fee);
 
     if (returnAssets[indexOfOtherToken].amount > 0) {
       (uint256 amountOut, uint256 amountInUsed) = _swapToPrinciple(
-        pool,
-        returnAssets[indexOfPrincipalAsset].token,
-        returnAssets[indexOfOtherToken].token,
-        returnAssets[indexOfOtherToken].amount,
-        0,
-        ""
+        SwapToPrincipalParams({
+          pool: pool,
+          principalToken: returnAssets[indexOfPrincipalAsset].token,
+          token: returnAssets[indexOfOtherToken].token,
+          amount: returnAssets[indexOfOtherToken].amount,
+          amountOutMin: 0,
+          swapData: ""
+        })
       );
       returnAssets[indexOfPrincipalAsset].amount += amountOut;
       returnAssets[indexOfOtherToken].amount -= amountInUsed;
@@ -278,12 +258,19 @@
   ) internal returns (AssetLib.Asset[] memory returnAssets) {
     require(assets.length == 2, InvalidNumberOfAssets());
     require(
-      assets[0].token == vaultConfig.principalToken || assets[1].token == vaultConfig.principalToken, InvalidAsset()
+      assets[0].token == vaultConfig.principalToken || assets[1].token == vaultConfig.principalToken,
+      InvalidAsset()
     );
 
     if (vaultConfig.allowDeposit) {
       _validateConfig(
-        params.nfpm, params.fee, params.token0, params.token1, params.tickLower, params.tickUpper, vaultConfig
+        params.nfpm,
+        params.fee,
+        params.token0,
+        params.token1,
+        params.tickLower,
+        params.tickUpper,
+        vaultConfig
       );
     }
 
@@ -307,13 +294,18 @@
     require(assets[0].token == vaultConfig.principalToken, InvalidAsset());
     if (vaultConfig.allowDeposit) {
       _validateConfig(
-        params.nfpm, params.fee, params.token0, params.token1, params.tickLower, params.tickUpper, vaultConfig
+        params.nfpm,
+        params.fee,
+        params.token0,
+        params.token1,
+        params.tickLower,
+        params.tickUpper,
+        vaultConfig
       );
     }
 
     address pool = IUniswapV3Factory(params.nfpm.factory()).getPool(params.token0, params.token1, params.fee);
     (uint256 amount0, uint256 amount1) = _optimalSwapFromPrincipal(
-<<<<<<< HEAD
       SwapFromPrincipalParams({
         principalTokenAmount: assets[0].amount,
         pool: pool,
@@ -323,9 +315,6 @@
         tickUpper: params.tickUpper,
         swapData: params.swapData
       })
-=======
-      assets[0].amount, pool, params.token0, params.token1, params.tickLower, params.tickUpper, params.swapData
->>>>>>> eba142fc
     );
 
     assets = new AssetLib.Asset[](2);
@@ -349,7 +338,6 @@
     IERC721(returnAssets[2].token).safeTransferFrom(address(this), msg.sender, returnAssets[2].tokenId);
   }
 
-<<<<<<< HEAD
   /// @notice mints a new position
   /// @param assets The assets to mint the position, assets[0] = token0, assets[1] = token1
   /// @param params The parameters for minting the position
@@ -361,19 +349,11 @@
     (AssetLib.Asset memory token0, AssetLib.Asset memory token1) = assets[0].token < assets[1].token
       ? (assets[0], assets[1])
       : (assets[1], assets[0]);
-=======
-  function _mintPosition(AssetLib.Asset[] memory assets, MintPositionParams memory params)
-    internal
-    returns (AssetLib.Asset[] memory returnAssets)
-  {
-    (AssetLib.Asset memory token0, AssetLib.Asset memory token1) =
-      assets[0].token < assets[1].token ? (assets[0], assets[1]) : (assets[1], assets[0]);
->>>>>>> eba142fc
 
     IERC20(token0.token).approve(address(params.nfpm), token0.amount);
     IERC20(token1.token).approve(address(params.nfpm), token1.amount);
 
-    (uint256 tokenId,, uint256 amount0, uint256 amount1) = params.nfpm.mint(
+    (uint256 tokenId, , uint256 amount0, uint256 amount1) = params.nfpm.mint(
       INFPM.MintParams(
         token0.token,
         token1.token,
@@ -407,7 +387,8 @@
     require(assets.length == 3, InvalidNumberOfAssets());
     require(assets[2].strategy == address(this), InvalidAsset());
     require(
-      assets[0].token == vaultConfig.principalToken || assets[1].token == vaultConfig.principalToken, InvalidAsset()
+      assets[0].token == vaultConfig.principalToken || assets[1].token == vaultConfig.principalToken,
+      InvalidAsset()
     );
 
     returnAssets = _increaseLiquidity(assets, params);
@@ -432,8 +413,8 @@
     AssetLib.Asset memory lpAsset = assets[1];
     bytes memory swapData = params.swapData;
 
-    (,, address token0, address token1, uint24 fee, int24 tickLower, int24 tickUpper,,,,,) =
-      INFPM(lpAsset.token).positions(lpAsset.tokenId);
+    (, , address token0, address token1, uint24 fee, int24 tickLower, int24 tickUpper, , , , , ) = INFPM(lpAsset.token)
+      .positions(lpAsset.tokenId);
     (uint256 amount0, uint256 amount1) = _optimalSwapFromPrincipal(
       SwapFromPrincipalParams({
         principalTokenAmount: assets[0].amount,
@@ -455,7 +436,6 @@
     IERC721(returnAssets[2].token).safeTransferFrom(address(this), msg.sender, returnAssets[2].tokenId);
   }
 
-<<<<<<< HEAD
   /// @notice increases the liquidity of the position
   /// @param assets The assets to increase the liquidity assets[2] = lpAsset
   /// @param params The parameters for increasing the liquidity
@@ -464,30 +444,40 @@
     AssetLib.Asset[] memory assets,
     IncreaseLiquidityParams memory params
   ) internal returns (AssetLib.Asset[] memory returnAssets) {
-=======
-  function _increaseLiquidity(AssetLib.Asset[] memory assets, IncreaseLiquidityParams memory params)
-    internal
-    returns (AssetLib.Asset[] memory returnAssets)
-  {
->>>>>>> eba142fc
     AssetLib.Asset memory lpAsset = assets[2];
-    (AssetLib.Asset memory token0, AssetLib.Asset memory token1) =
-      assets[0].token < assets[1].token ? (assets[0], assets[1]) : (assets[1], assets[0]);
+    (AssetLib.Asset memory token0, AssetLib.Asset memory token1) = assets[0].token < assets[1].token
+      ? (assets[0], assets[1])
+      : (assets[1], assets[0]);
 
     IERC20(token0.token).approve(address(lpAsset.token), token0.amount);
     IERC20(token1.token).approve(address(lpAsset.token), token1.amount);
 
     (, uint256 amount0Added, uint256 amount1Added) = INFPM(lpAsset.token).increaseLiquidity(
       INFPM.IncreaseLiquidityParams(
-        lpAsset.tokenId, token0.amount, token1.amount, params.amount0Min, params.amount1Min, block.timestamp
+        lpAsset.tokenId,
+        token0.amount,
+        token1.amount,
+        params.amount0Min,
+        params.amount1Min,
+        block.timestamp
       )
     );
 
     returnAssets = new AssetLib.Asset[](3);
-    returnAssets[0] =
-      AssetLib.Asset(AssetLib.AssetType.ERC20, address(0), token0.token, 0, token0.amount - amount0Added);
-    returnAssets[1] =
-      AssetLib.Asset(AssetLib.AssetType.ERC20, address(0), token1.token, 0, token1.amount - amount1Added);
+    returnAssets[0] = AssetLib.Asset(
+      AssetLib.AssetType.ERC20,
+      address(0),
+      token0.token,
+      0,
+      token0.amount - amount0Added
+    );
+    returnAssets[1] = AssetLib.Asset(
+      AssetLib.AssetType.ERC20,
+      address(0),
+      token1.token,
+      0,
+      token1.amount - amount1Added
+    );
     returnAssets[2] = lpAsset;
   }
 
@@ -495,10 +485,10 @@
   /// @param assets The assets to decrease the liquidity assets[0] = lpAsset
   /// @param params The parameters for decreasing the liquidity
   /// @return returnAssets The assets that were returned to the msg.sender
-  function decreaseLiquidity(AssetLib.Asset[] memory assets, DecreaseLiquidityParams memory params)
-    internal
-    returns (AssetLib.Asset[] memory returnAssets)
-  {
+  function decreaseLiquidity(
+    AssetLib.Asset[] memory assets,
+    DecreaseLiquidityParams memory params
+  ) internal returns (AssetLib.Asset[] memory returnAssets) {
     require(assets.length == 1, InvalidNumberOfAssets());
     require(assets[0].strategy == address(this), InvalidAsset());
 
@@ -522,15 +512,22 @@
     address principalToken = vaultConfig.principalToken;
     AssetLib.Asset memory lpAsset = assets[0];
 
-    returnAssets =
-      _decreaseLiquidity(lpAsset, DecreaseLiquidityParams(params.liquidity, params.amount0Min, params.amount1Min));
-    (AssetLib.Asset memory principalAsset, AssetLib.Asset memory otherAsset) =
-      returnAssets[0].token == principalToken ? (returnAssets[0], returnAssets[1]) : (returnAssets[1], returnAssets[0]);
+    returnAssets = _decreaseLiquidity(
+      lpAsset,
+      DecreaseLiquidityParams(params.liquidity, params.amount0Min, params.amount1Min)
+    );
+    (AssetLib.Asset memory principalAsset, AssetLib.Asset memory otherAsset) = returnAssets[0].token == principalToken
+      ? (returnAssets[0], returnAssets[1])
+      : (returnAssets[1], returnAssets[0]);
     address pool = address(_getPoolForPosition(INFPM(lpAsset.token), lpAsset.tokenId));
     IERC20(otherAsset.token).approve(address(optimalSwapper), otherAsset.amount);
 
     (uint256 amountOut, uint256 amountInUsed) = optimalSwapper.poolSwap(
-      pool, otherAsset.amount, otherAsset.token < principalToken, params.principalAmountOutMin, params.swapData
+      pool,
+      otherAsset.amount,
+      otherAsset.token < principalToken,
+      params.principalAmountOutMin,
+      params.swapData
     );
 
     otherAsset.amount = otherAsset.amount - amountInUsed;
@@ -544,7 +541,6 @@
     IERC721(returnAssets[2].token).safeTransferFrom(address(this), msg.sender, returnAssets[2].tokenId);
   }
 
-<<<<<<< HEAD
   /// @notice Decreases the liquidity of the position
   /// @param lpAsset The assets to decrease the liquidity assets[0] = lpAsset
   /// @param params The parameters for decreasing the liquidity
@@ -553,18 +549,16 @@
     AssetLib.Asset memory lpAsset,
     DecreaseLiquidityParams memory params
   ) internal returns (AssetLib.Asset[] memory returnAssets) {
-=======
-  function _decreaseLiquidity(AssetLib.Asset memory lpAsset, DecreaseLiquidityParams memory params)
-    internal
-    returns (AssetLib.Asset[] memory returnAssets)
-  {
->>>>>>> eba142fc
     uint256 amount0Collected;
     uint256 amount1Collected;
 
     INFPM(lpAsset.token).decreaseLiquidity(
       INFPM.DecreaseLiquidityParams(
-        lpAsset.tokenId, params.liquidity, params.amount0Min, params.amount1Min, block.timestamp
+        lpAsset.tokenId,
+        params.liquidity,
+        params.amount0Min,
+        params.amount1Min,
+        block.timestamp
       )
     );
 
@@ -572,7 +566,7 @@
       INFPM.CollectParams(lpAsset.tokenId, address(this), type(uint128).max, type(uint128).max)
     );
 
-    (,, address token0, address token1,,,,,,,,) = INFPM(lpAsset.token).positions(lpAsset.tokenId);
+    (, , address token0, address token1, , , , , , , , ) = INFPM(lpAsset.token).positions(lpAsset.tokenId);
 
     returnAssets = new AssetLib.Asset[](3);
     // Transfer assets to msg.sender
@@ -837,16 +831,14 @@
   /// @notice Gets the underlying assets of the position
   /// @param asset The asset to get the underlying assets
   /// @return underlyingAssets The underlying assets of the position
-  function getUnderlyingAssets(AssetLib.Asset memory asset)
-    external
-    view
-    returns (AssetLib.Asset[] memory underlyingAssets)
-  {
+  function getUnderlyingAssets(
+    AssetLib.Asset memory asset
+  ) external view returns (AssetLib.Asset[] memory underlyingAssets) {
     require(asset.strategy == address(this), InvalidAsset());
 
     (uint256 amount0, uint256 amount1) = _getAmountsForPosition(INFPM(asset.token), asset.tokenId);
 
-    (,, address token0, address token1,,,,,,,,) = INFPM(asset.token).positions(asset.tokenId);
+    (, , address token0, address token1, , , , , , , , ) = INFPM(asset.token).positions(asset.tokenId);
     underlyingAssets = new AssetLib.Asset[](2);
     underlyingAssets[0] = AssetLib.Asset(AssetLib.AssetType.ERC20, address(0), token0, 0, amount0);
     underlyingAssets[1] = AssetLib.Asset(AssetLib.AssetType.ERC20, address(0), token1, 0, amount1);
@@ -857,7 +849,7 @@
   /// @param tokenId The token id of the position
   /// @return pool The pool for the position
   function _getPoolForPosition(INFPM nfpm, uint256 tokenId) internal view returns (IUniswapV3Pool pool) {
-    (,, address token0, address token1, uint24 fee,,,,,,,) = nfpm.positions(tokenId);
+    (, , address token0, address token1, uint24 fee, , , , , , , ) = nfpm.positions(tokenId);
     IUniswapV3Factory factory = IUniswapV3Factory(nfpm.factory());
     pool = IUniswapV3Pool(factory.getPool(token0, token1, fee));
   }
@@ -867,14 +859,21 @@
   /// @param tokenId The token id of the position
   /// @return amount0 The amount of token0
   /// @return amount1 The amount of token1
-  function _getAmountsForPosition(INFPM nfpm, uint256 tokenId) internal view returns (uint256 amount0, uint256 amount1) {
-    (,,,,, int24 tickLower, int24 tickUpper, uint128 liquidity,,,,) = nfpm.positions(tokenId);
+  function _getAmountsForPosition(
+    INFPM nfpm,
+    uint256 tokenId
+  ) internal view returns (uint256 amount0, uint256 amount1) {
+    (, , , , , int24 tickLower, int24 tickUpper, uint128 liquidity, , , , ) = nfpm.positions(tokenId);
     IUniswapV3Pool pool = _getPoolForPosition(nfpm, tokenId);
-    (uint160 sqrtPriceX96,,,,,,) = pool.slot0();
+    (uint160 sqrtPriceX96, , , , , , ) = pool.slot0();
     uint160 sqrtPriceX96Lower = TickMath.getSqrtRatioAtTick(tickLower);
     uint160 sqrtPriceX96Upper = TickMath.getSqrtRatioAtTick(tickUpper);
-    (amount0, amount1) =
-      LiquidityAmounts.getAmountsForLiquidity(sqrtPriceX96, sqrtPriceX96Lower, sqrtPriceX96Upper, liquidity);
+    (amount0, amount1) = LiquidityAmounts.getAmountsForLiquidity(
+      sqrtPriceX96,
+      sqrtPriceX96Lower,
+      sqrtPriceX96Upper,
+      liquidity
+    );
   }
 
   /// @dev Gets the amounts for the pool
@@ -882,10 +881,14 @@
   /// @return amount0 The amount of token0
   /// @return amount1 The amount of token1
   function _getAmountsForPool(IUniswapV3Pool pool) internal view returns (uint256 amount0, uint256 amount1) {
-    (uint160 sqrtPriceX96,,,,,,) = pool.slot0();
+    (uint160 sqrtPriceX96, , , , , , ) = pool.slot0();
     uint128 liquidity = pool.liquidity();
-    (amount0, amount1) =
-      LiquidityAmounts.getAmountsForLiquidity(sqrtPriceX96, TickMath.MIN_SQRT_RATIO, TickMath.MAX_SQRT_RATIO, liquidity);
+    (amount0, amount1) = LiquidityAmounts.getAmountsForLiquidity(
+      sqrtPriceX96,
+      TickMath.MIN_SQRT_RATIO,
+      TickMath.MAX_SQRT_RATIO,
+      liquidity
+    );
   }
 
   /// @dev Gets the fees for the position
@@ -899,12 +902,17 @@
     uint128 liquidity;
     uint256 feeGrowthInside0LastX128;
     uint256 feeGrowthInside1LastX128;
-    (,,,,, tickLower, tickUpper, liquidity, feeGrowthInside0LastX128, feeGrowthInside1LastX128, fee0, fee1) =
-      nfpm.positions(tokenId);
+    (, , , , , tickLower, tickUpper, liquidity, feeGrowthInside0LastX128, feeGrowthInside1LastX128, fee0, fee1) = nfpm
+      .positions(tokenId);
     IUniswapV3Pool pool = _getPoolForPosition(nfpm, tokenId);
-    (, int24 tick,,,,,) = pool.slot0();
-
-    (uint256 feeGrowthInside0X128, uint256 feeGrowthInside1X128) = _getFeeGrowthInside(pool, tickLower, tickUpper, tick);
+    (, int24 tick, , , , , ) = pool.slot0();
+
+    (uint256 feeGrowthInside0X128, uint256 feeGrowthInside1X128) = _getFeeGrowthInside(
+      pool,
+      tickLower,
+      tickUpper,
+      tick
+    );
 
     unchecked {
       fee0 += uint128(FullMath.mulDiv(feeGrowthInside0X128 - feeGrowthInside0LastX128, liquidity, FixedPoint128.Q128));
@@ -919,14 +927,15 @@
   /// @param tickCurrent The current tick of the pool
   /// @return feeGrowthInside0X128 The fee growth of token0
   /// @return feeGrowthInside1X128 The fee growth of token1
-  function _getFeeGrowthInside(IUniswapV3Pool pool, int24 tickLower, int24 tickUpper, int24 tickCurrent)
-    internal
-    view
-    returns (uint256 feeGrowthInside0X128, uint256 feeGrowthInside1X128)
-  {
+  function _getFeeGrowthInside(
+    IUniswapV3Pool pool,
+    int24 tickLower,
+    int24 tickUpper,
+    int24 tickCurrent
+  ) internal view returns (uint256 feeGrowthInside0X128, uint256 feeGrowthInside1X128) {
     unchecked {
-      (,, uint256 lowerFeeGrowthOutside0X128, uint256 lowerFeeGrowthOutside1X128,,,,) = pool.ticks(tickLower);
-      (,, uint256 upperFeeGrowthOutside0X128, uint256 upperFeeGrowthOutside1X128,,,,) = pool.ticks(tickUpper);
+      (, , uint256 lowerFeeGrowthOutside0X128, uint256 lowerFeeGrowthOutside1X128, , , , ) = pool.ticks(tickLower);
+      (, , uint256 upperFeeGrowthOutside0X128, uint256 upperFeeGrowthOutside1X128, , , , ) = pool.ticks(tickUpper);
       uint256 feeGrowthGlobal0X128 = pool.feeGrowthGlobal0X128();
       uint256 feeGrowthGlobal1X128 = pool.feeGrowthGlobal1X128();
 
@@ -1033,7 +1042,7 @@
   /// @param pool The pool to check
   /// @return allowed If the pool is allowed
   function _isPoolAllowed(VaultConfig memory config, address pool) internal pure returns (bool) {
-    for (uint256 i = 0; i < config.supportedAddresses.length;) {
+    for (uint256 i = 0; i < config.supportedAddresses.length; ) {
       if (config.supportedAddresses[i] == pool) return true;
 
       unchecked {
@@ -1044,5 +1053,5 @@
     return false;
   }
 
-  receive() external payable { }
+  receive() external payable {}
 }