--- conflicted
+++ resolved
@@ -11,17 +11,12 @@
   error InvalidAssetTokenId();
   error InvalidAssetType();
 
-<<<<<<< HEAD
-  function initialize(VaultCreateParams memory params, address _owner, address _vaultAutomator) external;
-=======
   function initialize(
     VaultCreateParams memory params,
     address _owner,
     address _whitelistManager,
-    address _vaultAutomator,
-    Asset memory wrapAsset
+    address _vaultAutomator
   ) external;
->>>>>>> c17a056c
 
   function deposit(uint256 amount) external returns (uint256 shares);
 
