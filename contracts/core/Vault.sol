// SPDX-License-Identifier: BUSL-1.1
pragma solidity ^0.8.28;

import "@openzeppelin/contracts/token/ERC20/IERC20.sol";
import "@openzeppelin/contracts/token/ERC20/utils/SafeERC20.sol";
import "@openzeppelin/contracts-upgradeable/token/ERC20/extensions/ERC20PermitUpgradeable.sol";
import "@openzeppelin/contracts/token/ERC721/IERC721.sol";

import "@openzeppelin/contracts/utils/structs/EnumerableSet.sol";

import "@openzeppelin/contracts/utils/ReentrancyGuard.sol";
import "@openzeppelin/contracts-upgradeable/access/AccessControlUpgradeable.sol";

import "../interfaces/strategies/IStrategy.sol";
import "../interfaces/core/IVault.sol";
import "../interfaces/core/IConfigManager.sol";
import { AssetLib } from "../libraries/AssetLib.sol";
import { InventoryLib } from "../libraries/InventoryLib.sol";
import { FullMath } from "@uniswap/v3-core/contracts/libraries/FullMath.sol";
import { ERC721Holder } from "@openzeppelin/contracts/token/ERC721/utils/ERC721Holder.sol";

contract Vault is AccessControlUpgradeable, ERC20PermitUpgradeable, ReentrancyGuard, IVault, ERC721Holder {
  using SafeERC20 for IERC20;

  using EnumerableSet for EnumerableSet.AddressSet;
  using EnumerableSet for EnumerableSet.UintSet;
  using InventoryLib for InventoryLib.Inventory;

  uint256 public constant SHARES_PRECISION = 1e4;
  bytes32 public constant ADMIN_ROLE_HASH = keccak256("ADMIN_ROLE");
  IConfigManager public configManager;

  address public override vaultOwner;
  VaultConfig public vaultConfig;

  InventoryLib.Inventory private inventory;

  modifier onlyAdminOrAutomator() {
    require(
      hasRole(ADMIN_ROLE_HASH, _msgSender()) || configManager.isWhitelistedAutomator(_msgSender()), Unauthorized()
    );
    _;
  }

  /// @notice Initializes the vault
  /// @param params Vault creation parameters
  /// @param _owner Owner of the vault
  /// @param _configManager Address of the whitelist manager
  function initialize(VaultCreateParams memory params, address _owner, address _configManager) public initializer {
    require(params.config.principalToken != address(0), ZeroAddress());
    require(_configManager != address(0), ZeroAddress());
<<<<<<< HEAD
=======
    require(!vaultConfig.allowDeposit || vaultConfig.supportedAddresses.length > 0, InvalidVaultConfig());
>>>>>>> 06ec8f51

    __ERC20_init(params.name, params.symbol);
    __ERC20Permit_init(params.name);
    __AccessControl_init();

    _grantRole(DEFAULT_ADMIN_ROLE, _owner);
    _grantRole(ADMIN_ROLE_HASH, _owner);

    configManager = IConfigManager(_configManager);
    vaultOwner = _owner;
    vaultConfig = params.config;
    AssetLib.Asset memory firstAsset =
      AssetLib.Asset(AssetLib.AssetType.ERC20, address(0), params.config.principalToken, 0, params.principalTokenAmount);

    inventory.addAsset(firstAsset);
    _mint(_owner, params.principalTokenAmount * SHARES_PRECISION);

    emit Deposit(_owner, params.principalTokenAmount * SHARES_PRECISION);
  }

  /// @notice Deposits the asset to the vault
  /// @param principalAmount Amount of in principalToken
  /// @return shares Amount of shares minted
  function deposit(uint256 principalAmount, uint256 minShares) external nonReentrant returns (uint256 shares) {
    require(_msgSender() == vaultOwner || vaultConfig.allowDeposit, DepositNotAllowed());
    for (uint256 i = 0; i < inventory.assets.length;) {
      AssetLib.Asset memory currentAsset = inventory.assets[i];
      if (currentAsset.strategy != address(0)) _harvest(currentAsset);
      unchecked {
        i++;
      }
    }
    address principalToken = vaultConfig.principalToken;
    uint256 totalSupply = totalSupply();
    uint256 totalValue = getTotalValue();

    shares =
      totalSupply == 0 ? principalAmount * SHARES_PRECISION : FullMath.mulDiv(principalAmount, totalSupply, totalValue);
    require(shares >= minShares, InsufficientShares());

    IERC20(vaultConfig.principalToken).safeTransferFrom(_msgSender(), address(this), principalAmount);
    inventory.addAsset(
      AssetLib.Asset(AssetLib.AssetType.ERC20, address(0), vaultConfig.principalToken, 0, principalAmount)
    );

    for (uint256 i = 0; i < inventory.assets.length;) {
      AssetLib.Asset memory currentAsset = inventory.assets[i];
      if (currentAsset.strategy != address(0)) {
        uint256 strategyPosValue = IStrategy(currentAsset.strategy).valueOf(currentAsset, principalToken);
        uint256 pAmountForStrategy = FullMath.mulDiv(principalAmount, strategyPosValue, totalValue);
        _transferAsset(currentAsset, currentAsset.strategy);
        _transferAsset(
          AssetLib.Asset(AssetLib.AssetType.ERC20, address(0), principalToken, 0, pAmountForStrategy),
          currentAsset.strategy
        );
        _addAssets(IStrategy(currentAsset.strategy).convertFromPrincipal(currentAsset, pAmountForStrategy, vaultConfig));
      }
      unchecked {
        i++;
      }
    }

    _mint(_msgSender(), shares);
    emit Deposit(_msgSender(), shares);

    return shares;
  }

  /// @notice Withdraws the asset from the vault
  /// @param shares Amount of shares to be burned
  function withdraw(uint256 shares) external nonReentrant {
    require(shares != 0, InvalidShares());
    uint256 totalSupply = totalSupply();

    _burn(_msgSender(), shares);

    for (uint256 i = 0; i < inventory.assets.length;) {
      AssetLib.Asset memory currentAsset = inventory.assets[i];
      if (currentAsset.strategy != address(0)) {
        _transferAsset(currentAsset, currentAsset.strategy);
        AssetLib.Asset[] memory assets =
          IStrategy(currentAsset.strategy).convertToPrincipal(currentAsset, shares, totalSupply, vaultConfig);
        _addAssets(assets);
        _transferAssets(assets, _msgSender());
      } else if (currentAsset.assetType == AssetLib.AssetType.ERC20) {
        currentAsset.amount = FullMath.mulDiv(currentAsset.amount, shares, totalSupply);
        _transferAsset(currentAsset, _msgSender());
      }
      unchecked {
        i++;
      }
    }
  }

  /// @notice Allocates un-used assets to the strategy
  /// @param inputAssets Input assets to allocate
  /// @param strategy Strategy to allocate to
  /// @param data Data for the strategy
  function allocate(AssetLib.Asset[] memory inputAssets, IStrategy strategy, bytes calldata data)
    external
    onlyAdminOrAutomator
  {
    require(configManager.isWhitelistedStrategy(address(strategy)), InvalidStrategy());

    // validate if number of assets that have strategy != address(0) < configManager.maxPositions
    uint8 strategyCount = 0;
    for (uint256 i = 0; i < inventory.assets.length;) {
      if (inventory.assets[i].strategy != address(0)) strategyCount++;
      unchecked {
        i++;
      }
    }
    require(strategyCount < configManager.maxPositions(), MaxPositionsReached());

    AssetLib.Asset memory currentAsset;

    for (uint256 i = 0; i < inputAssets.length;) {
      require(inputAssets[i].amount != 0, InvalidAssetAmount());

      currentAsset = inventory.getAsset(inputAssets[i].token, inputAssets[i].tokenId);
      require(currentAsset.amount >= inputAssets[i].amount, InvalidAssetAmount());
      // Only allow allocation to a strategy if the asset is not already allocated and is ERC20
      require(currentAsset.strategy == address(0), InvalidAssetStrategy());
      require(currentAsset.assetType == AssetLib.AssetType.ERC20, InvalidAssetType());

      _transferAsset(inputAssets[i], address(strategy));

      unchecked {
        i++;
      }
    }

    AssetLib.Asset[] memory newAssets = strategy.convert(inputAssets, vaultConfig, data);
    _addAssets(newAssets);

    emit Allocate(inputAssets, strategy, newAssets);
  }

  /// @notice Deallocates the assets from the strategy
  /// @param token asset's token address
  /// @param tokenId asset's token ID
  /// @param amount Amount to deallocate
  /// @param data Data for strategy execution
  function deallocate(address token, uint256 tokenId, uint256 amount, bytes calldata data)
    external
    onlyAdminOrAutomator
  {
    AssetLib.Asset memory currentAsset = inventory.getAsset(token, tokenId);

    require(amount != 0, InvalidAssetAmount());
    require(currentAsset.amount >= amount, InvalidAssetAmount());
    require(currentAsset.strategy != address(0), InvalidAssetStrategy());

    AssetLib.Asset[] memory inputAssets = new AssetLib.Asset[](1);
    inputAssets[0] = AssetLib.Asset(currentAsset.assetType, currentAsset.strategy, token, tokenId, amount);

    _transferAsset(inputAssets[0], currentAsset.strategy);
    AssetLib.Asset[] memory returnAssets = IStrategy(currentAsset.strategy).convert(inputAssets, vaultConfig, data);
    _addAssets(returnAssets);

    emit Deallocate(inputAssets, returnAssets);
  }

  function harvest(AssetLib.Asset memory asset) external onlyAdminOrAutomator {
    require(asset.strategy != address(0), InvalidAssetStrategy());

    _harvest(asset);
  }

  function _harvest(AssetLib.Asset memory asset) internal {
    _transferAsset(asset, asset.strategy);
    AssetLib.Asset[] memory newAssets = IStrategy(asset.strategy).harvest(asset, vaultConfig.principalToken);
    _addAssets(newAssets);
  }

  /// @notice Returns the total value of the vault
  /// @return totalValue Total value of the vault in principal token
  function getTotalValue() public returns (uint256 totalValue) {
    totalValue = 0;
    AssetLib.Asset memory currentAsset;
    for (uint256 i = 0; i < inventory.assets.length;) {
      currentAsset = inventory.assets[i];
      if (currentAsset.strategy != address(0)) {
        totalValue += IStrategy(currentAsset.strategy).valueOf(currentAsset, vaultConfig.principalToken);
      } else if (currentAsset.token == vaultConfig.principalToken) {
        totalValue += currentAsset.amount;
      }
      unchecked {
        i++;
      }
    }

    return totalValue;
  }

  /// @notice Returns the asset allocations of the vault
  /// @return assets Asset allocations of the vault
  function getAssetAllocations() external override returns (AssetLib.Asset[] memory assets) {
    /*
    Asset[] memory tempAssets = new Asset[](tokenAddresses.length() * 10); // Overestimate size
    uint256 index = 0;

    for (uint256 i = 0; i < inventory.assets.length; ) {
      AssetLib.Asset memory currentAsset = inventory.assets[i];

      if (currentAsset.strategy != address(0)) {
    AssetLib.Asset[] memory strategyAssets = IStrategy(currentAsset.strategy).valueOf(currentAsset);
        for (uint256 k = 0; k < strategyAssets.length; ) {
          tempAssets[index] = strategyAssets[k];

          unchecked {
            index++;
            k++;
          }
        }
      } else {
        tempAssets[index] = currentAsset;

        unchecked {
          index++;
        }
      }

      unchecked {
        i++;
      }
    }

    // Create the exact-sized array and copy the results
    assets = new AssetLib.Asset[](index);
    for (uint256 i = 0; i < index; ) {
      assets[i] = tempAssets[i];

      unchecked {
        i++;
      }
    }
    */
  }

  /// @notice Sweeps the tokens to the caller
  /// @param tokens Tokens to sweep
  function sweepToken(address[] memory tokens) external nonReentrant onlyAdminOrAutomator {
    for (uint256 i = 0; i < tokens.length;) {
      IERC20 token = IERC20(tokens[i]);
      require(!inventory.contains(tokens[i], 0), InvalidSweepAsset());
      token.safeTransfer(_msgSender(), token.balanceOf(address(this)));

      unchecked {
        i++;
      }
    }

    emit SweepToken(tokens);
  }

  /// @notice Sweeps the non-fungible tokens to the caller
  /// @param _tokens Tokens to sweep
  /// @param _tokenIds Token IDs to sweep
  function sweepNFTToken(address[] memory _tokens, uint256[] memory _tokenIds)
    external
    nonReentrant
    onlyAdminOrAutomator
  {
    for (uint256 i = 0; i < _tokens.length;) {
      IERC721 token = IERC721(_tokens[i]);
      require(!inventory.contains(_tokens[i], _tokenIds[i]), InvalidSweepAsset());
      token.safeTransferFrom(address(this), _msgSender(), _tokenIds[i]);

      unchecked {
        i++;
      }
    }

    emit SweepNFToken(_tokens, _tokenIds);
  }

  /// @notice grant admin role to the address
  /// @param _address The address to which the admin role is granted
  function grantAdminRole(address _address) external override onlyRole(DEFAULT_ADMIN_ROLE) {
    grantRole(ADMIN_ROLE_HASH, _address);
  }

  /// @notice revoke admin role from the address
  /// @param _address The address from which the admin role is revoked
  function revokeAdminRole(address _address) external override onlyRole(DEFAULT_ADMIN_ROLE) {
    revokeRole(ADMIN_ROLE_HASH, _address);
  }

  /// @notice Turn on allow deposit
  /// @param _config New vault config
  function allowDeposit(VaultConfig memory _config) external override onlyRole(DEFAULT_ADMIN_ROLE) {
    require(!vaultConfig.allowDeposit && _config.allowDeposit, InvalidVaultConfig());
    require(vaultConfig.principalToken == _config.principalToken, InvalidVaultConfig());

    vaultConfig = _config;

    emit SetVaultConfig(_config);
  }

  /// @dev Adds multiple assets to the vault
  /// @param newAssets New assets to add
  function _addAssets(AssetLib.Asset[] memory newAssets) internal {
    for (uint256 i = 0; i < newAssets.length;) {
      inventory.addAsset(newAssets[i]);

      unchecked {
        i++;
      }
    }
  }

  function _transferAssets(AssetLib.Asset[] memory assets, address to) internal {
    for (uint256 i = 0; i < assets.length;) {
      _transferAsset(assets[i], to);

      unchecked {
        i++;
      }
    }
  }

  /// @dev Transfers the asset to the recipient
  /// @param asset AssetLib.Asset to transfer
  /// @param to Recipient of the asset
  function _transferAsset(AssetLib.Asset memory asset, address to) internal {
    inventory.removeAsset(asset);
    if (asset.assetType == AssetLib.AssetType.ERC20) {
      IERC20(asset.token).safeTransfer(to, asset.amount);
    } else if (asset.assetType == AssetLib.AssetType.ERC721) {
      IERC721(asset.token).safeTransferFrom(address(this), to, asset.tokenId);
    }
  }

  function getInventory() external view returns (AssetLib.Asset[] memory assets) {
    return inventory.assets;
  }
}<|MERGE_RESOLUTION|>--- conflicted
+++ resolved
@@ -49,10 +49,6 @@
   function initialize(VaultCreateParams memory params, address _owner, address _configManager) public initializer {
     require(params.config.principalToken != address(0), ZeroAddress());
     require(_configManager != address(0), ZeroAddress());
-<<<<<<< HEAD
-=======
-    require(!vaultConfig.allowDeposit || vaultConfig.supportedAddresses.length > 0, InvalidVaultConfig());
->>>>>>> 06ec8f51
 
     __ERC20_init(params.name, params.symbol);
     __ERC20Permit_init(params.name);
