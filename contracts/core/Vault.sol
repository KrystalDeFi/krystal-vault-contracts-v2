--- conflicted
+++ resolved
@@ -35,18 +35,12 @@
   /// @param params Vault creation parameters
   /// @param _owner Owner of the vault
   /// @param _vaultAutomator Address of the vault automator
-<<<<<<< HEAD
-  function initialize(VaultCreateParams memory params, address _owner, address _vaultAutomator) public initializer {
-=======
-  /// @param wrapAsset wrap asset
   function initialize(
     VaultCreateParams memory params,
     address _owner,
     address _whitelistManager,
-    address _vaultAutomator,
-    Asset memory wrapAsset
+    address _vaultAutomator
   ) public initializer {
->>>>>>> c17a056c
     require(params.principalToken != address(0), ZeroAddress());
     require(_whitelistManager != address(0), ZeroAddress());
 
@@ -128,17 +122,7 @@
       currentAssets[currentAsset.token][currentAsset.tokenId] = currentAsset;
       inputAssets[i].strategy = currentAsset.strategy;
 
-<<<<<<< HEAD
       _transferAsset(inputAssets[i], address(strategy));
-=======
-      if (!tokenAddresses.contains(inputAssets[i].token)) {
-        tokenAddresses.add(inputAssets[i].token);
-      }
-
-      if (!tokenIndices[inputAssets[i].token].contains(inputAssets[i].tokenId)) {
-        tokenIndices[inputAssets[i].token].add(inputAssets[i].tokenId);
-      }
->>>>>>> c17a056c
 
       unchecked {
         i++;
@@ -146,7 +130,6 @@
     }
 
     Asset[] memory newAssets = strategy.convert(inputAssets, data);
-<<<<<<< HEAD
     _addAssets(newAssets);
   }
 
@@ -168,21 +151,6 @@
 
     Asset[] memory inputAssets = new Asset[](1);
     inputAssets[0] = Asset(currentAsset.assetType, currentAsset.strategy, token, tokenId, amount);
-=======
-
-    for (uint256 i = 0; i < newAssets.length; ) {
-      currentAsset = currentAssets[newAssets[i].token][newAssets[i].tokenId];
-      currentAsset.amount += newAssets[i].amount;
-      currentAssets[currentAsset.token][currentAsset.tokenId] = currentAsset;
-
-      if (!tokenAddresses.contains(newAssets[i].token)) {
-        tokenAddresses.add(newAssets[i].token);
-      }
-
-      if (!tokenIndices[newAssets[i].token].contains(newAssets[i].tokenId)) {
-        tokenIndices[newAssets[i].token].add(newAssets[i].tokenId);
-      }
->>>>>>> c17a056c
 
     _transferAsset(inputAssets[0], currentAsset.strategy);
     Asset[] memory returnAssets = IStrategy(currentAsset.strategy).convert(inputAssets, data);
