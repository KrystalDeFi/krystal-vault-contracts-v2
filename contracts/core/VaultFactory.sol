--- conflicted
+++ resolved
@@ -65,11 +65,7 @@
       IWETH9(WETH).deposit{ value: msg.value }();
     }
 
-<<<<<<< HEAD
-    IVault(vault).initialize(params, _msgSender(), vaultAutomator);
-=======
-    IVault(vault).initialize(params, _msgSender(), whitelistManager, vaultAutomator, wrapAsset);
->>>>>>> c17a056c
+    IVault(vault).initialize(params, _msgSender(), whitelistManager, vaultAutomator);
 
     vaultsByAddress[_msgSender()].push(vault);
     allVaults.push(vault);
