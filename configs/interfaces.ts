--- conflicted
+++ resolved
@@ -61,12 +61,9 @@
   typedTokensTypes?: number[];
   swapRouters: AddressLike[];
   nfpmAddresses: AddressLike[];
-<<<<<<< HEAD
 
   katanaAggregateSwapRouter?: AddressLike;
-=======
   rewardVaultFactory?: string;
   bgtToken?: string;
   wbera?: string;
->>>>>>> 6b1a05e9
 }