--- conflicted
+++ resolved
@@ -19,12 +19,9 @@
   POLYGONSCAN_APIKEY,
   OPTIMISM_APIKEY,
   BSCSCAN_APIKEY,
-<<<<<<< HEAD
   RONINSCAN_APIKEY,
-=======
   BERASCAN_APIKEY,
   ETHERSCAN_V2_APIKEY,
->>>>>>> 6b1a05e9
 } = process.env;
 const customNetworkConfig = process.env.CHAIN && process.env.CHAIN ? `${process.env.CHAIN}_${process.env.NETWORK}` : "";
 
@@ -97,11 +94,8 @@
       bsc: BSCSCAN_APIKEY || "",
       polygon: POLYGONSCAN_APIKEY || "",
       arbitrumOne: ARBISCAN_APIKEY || "",
-<<<<<<< HEAD
       ronin: RONINSCAN_APIKEY || "",
-=======
       berachain: BERASCAN_APIKEY || "",
->>>>>>> 6b1a05e9
     },
     customChains: [
       {
@@ -191,19 +185,18 @@
     timeout: 60000,
     hardfork: "cancun",
   };
-<<<<<<< HEAD
   config.networks!.ronin_mainnet = {
     url: `https://api.roninchain.com/rpc`,
     chainId: 2020,
     accounts: [PRIVATE_KEY],
     timeout: 20000,
-=======
+    hardfork: "cancun",
+  };
   config.networks!.berachain_mainnet = {
     url: `https://berachain-rpc.publicnode.com`,
     chainId: 80094,
     accounts: [PRIVATE_KEY],
     timeout: 60000,
->>>>>>> 6b1a05e9
     hardfork: "cancun",
   };
 }
