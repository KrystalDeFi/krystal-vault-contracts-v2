import "@nomicfoundation/hardhat-toolbox";
import "hardhat-abi-exporter";
import "hardhat-contract-sizer";
import "solidity-docgen";
import "@nomicfoundation/hardhat-foundry";

import * as dotenv from "dotenv";
import { HardhatUserConfig } from "hardhat/types/config";

dotenv.config({
  path: "./.env",
});

const {
  PRIVATE_KEY,
  BASESCAN_APIKEY,
  ETHERSCAN_APIKEY,
  ARBISCAN_APIKEY,
  POLYGONSCAN_APIKEY,
  OPTIMISM_APIKEY,
  BSCSCAN_APIKEY,
<<<<<<< HEAD
=======
  RONINSCAN_APIKEY,
>>>>>>> 84de9543
  BERASCAN_APIKEY,
  ETHERSCAN_V2_APIKEY,
} = process.env;
const customNetworkConfig = process.env.CHAIN && process.env.CHAIN ? `${process.env.CHAIN}_${process.env.NETWORK}` : "";

const config: HardhatUserConfig = {
  solidity: {
    compilers: [
      {
        version: "0.8.28",
        settings: {
          viaIR: true,
          optimizer: {
            enabled: true,
            runs: 150,
          },
          evmVersion: "cancun",
          metadata: {
            bytecodeHash: "none",
          },
        },
      },
    ],
  },
  defaultNetwork: "hardhat",
  gasReporter: {
    currency: "USD",
    gasPrice: 100,
    enabled: true,
  },
  abiExporter: {
    clear: true,
    path: "./abi",
    runOnCompile: true,
    flat: false,
    spacing: 2,
    pretty: false,
  },
  paths: {
    sources: "./contracts",
    tests: "./test/",
  },
  mocha: {
    timeout: 2000000,
    parallel: false,
    fullTrace: true,
  },
  networks: {
    hardhat: {
      allowUnlimitedContractSize: false,
      forking: {
        enabled: true,
        url: `https://base.llamarpc.com`,
        blockNumber: 26313000,
      },
      accounts: {
        count: 10,
      },
      hardfork: "cancun",
    },
    ronin: {
      url: `https://api.roninchain.com/rpc`,
      chainId: 2020,
    },
  },
  etherscan: {
    apiKey: {
      mainnet: ETHERSCAN_APIKEY || "",
      base: BASESCAN_APIKEY || "",
      optimisticEthereum: OPTIMISM_APIKEY || "",
      bsc: BSCSCAN_APIKEY || "",
      polygon: POLYGONSCAN_APIKEY || "",
      arbitrumOne: ARBISCAN_APIKEY || "",
<<<<<<< HEAD
=======
      ronin: RONINSCAN_APIKEY || "",
>>>>>>> 84de9543
      berachain: BERASCAN_APIKEY || "",
    },
    customChains: [
      {
        network: "base",
        chainId: 8453,
        urls: {
          apiURL: "https://api.basescan.org/api",
          browserURL: "https://basescan.org",
        },
      },
      {
        network: "berachain",
        chainId: 80094,
        urls: {
          apiURL: "https://api.berascan.com/api",
          browserURL: "https://berascan.com",
<<<<<<< HEAD
=======
        },
      },
      {
        network: "ronin",
        chainId: 2020,
        urls: {
          apiURL: "https://explorer.roninchain.com/api",
          browserURL: "https://explorer.roninchain.com/",
>>>>>>> 84de9543
        },
      },
    ],
  },
  sourcify: {
    enabled: true,
    // Optional: specify a different Sourcify server
    apiUrl: "https://sourcify.roninchain.com/server",
  },
  typechain: {
    outDir: "typechain-types",
    target: "ethers-v6",
  },
  docgen: {
    outputDir: "docs",
    theme: "markdown",
    pages: "files",
    pageExtension: ".md",
    exclude: ["contracts/interfaces/ICreateX.sol"],
  },
};

if (PRIVATE_KEY) {
  config.networks!.base_mainnet = {
    url: `https://mainnet.base.org`,
    chainId: 8453,
    accounts: [PRIVATE_KEY],
    timeout: 60000,
    hardfork: "cancun",
  };
  config.networks!.eth_mainnet = {
    url: `https://eth.llamarpc.com`,
    chainId: 1,
    accounts: [PRIVATE_KEY],
    timeout: 60000,
    hardfork: "cancun",
  };
  config.networks!.bsc_mainnet = {
    url: `https://binance.llamarpc.com`,
    chainId: 56,
    accounts: [PRIVATE_KEY],
    timeout: 60000,
    hardfork: "cancun",
  };
  config.networks!.polygon_mainnet = {
    url: `https://polygon-rpc.com`,
    chainId: 137,
    accounts: [PRIVATE_KEY],
    timeout: 60000,
    hardfork: "cancun",
  };
  config.networks!.optimism_mainnet = {
    url: `https://op-pokt.nodies.app`,
    chainId: 10,
    accounts: [PRIVATE_KEY],
    timeout: 60000,
    hardfork: "cancun",
  };
  config.networks!.arbitrum_mainnet = {
    url: `https://arbitrum-one-rpc.publicnode.com`,
    chainId: 42161,
    accounts: [PRIVATE_KEY],
    timeout: 60000,
    hardfork: "cancun",
  };
<<<<<<< HEAD
=======
  config.networks!.ronin_mainnet = {
    url: `https://api.roninchain.com/rpc`,
    chainId: 2020,
    accounts: [PRIVATE_KEY],
    timeout: 20000,
    hardfork: "cancun",
  };
>>>>>>> 84de9543
  config.networks!.berachain_mainnet = {
    url: `https://berachain-rpc.publicnode.com`,
    chainId: 80094,
    accounts: [PRIVATE_KEY],
    timeout: 60000,
    hardfork: "cancun",
  };
}

export default config;<|MERGE_RESOLUTION|>--- conflicted
+++ resolved
@@ -19,10 +19,7 @@
   POLYGONSCAN_APIKEY,
   OPTIMISM_APIKEY,
   BSCSCAN_APIKEY,
-<<<<<<< HEAD
-=======
   RONINSCAN_APIKEY,
->>>>>>> 84de9543
   BERASCAN_APIKEY,
   ETHERSCAN_V2_APIKEY,
 } = process.env;
@@ -96,10 +93,7 @@
       bsc: BSCSCAN_APIKEY || "",
       polygon: POLYGONSCAN_APIKEY || "",
       arbitrumOne: ARBISCAN_APIKEY || "",
-<<<<<<< HEAD
-=======
       ronin: RONINSCAN_APIKEY || "",
->>>>>>> 84de9543
       berachain: BERASCAN_APIKEY || "",
     },
     customChains: [
@@ -117,8 +111,6 @@
         urls: {
           apiURL: "https://api.berascan.com/api",
           browserURL: "https://berascan.com",
-<<<<<<< HEAD
-=======
         },
       },
       {
@@ -127,7 +119,6 @@
         urls: {
           apiURL: "https://explorer.roninchain.com/api",
           browserURL: "https://explorer.roninchain.com/",
->>>>>>> 84de9543
         },
       },
     ],
@@ -193,8 +184,6 @@
     timeout: 60000,
     hardfork: "cancun",
   };
-<<<<<<< HEAD
-=======
   config.networks!.ronin_mainnet = {
     url: `https://api.roninchain.com/rpc`,
     chainId: 2020,
@@ -202,7 +191,6 @@
     timeout: 20000,
     hardfork: "cancun",
   };
->>>>>>> 84de9543
   config.networks!.berachain_mainnet = {
     url: `https://berachain-rpc.publicnode.com`,
     chainId: 80094,
