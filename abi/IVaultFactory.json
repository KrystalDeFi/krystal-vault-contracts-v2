--- conflicted
+++ resolved
@@ -6,11 +6,12 @@
   },
   {
     "inputs": [],
-<<<<<<< HEAD
     "name": "InvalidPrincipalToken",
-=======
+    "type": "error"
+  },
+  {
+    "inputs": [],
     "name": "InvalidStrategy",
->>>>>>> c17a056c
     "type": "error"
   },
   {
