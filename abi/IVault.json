[
  {
    "inputs": [],
    "name": "InvalidAssetAmount",
    "type": "error"
  },
  {
    "inputs": [],
<<<<<<< HEAD
    "name": "InvalidAssetStrategy",
    "type": "error"
  },
  {
    "inputs": [],
    "name": "InvalidAssetTokenId",
    "type": "error"
  },
  {
    "inputs": [],
    "name": "InvalidAssetType",
=======
    "name": "InvalidStrategy",
>>>>>>> c17a056c
    "type": "error"
  },
  {
    "inputs": [],
    "name": "InvalidSweepAsset",
    "type": "error"
  },
  {
    "inputs": [],
    "name": "TransferFailed",
    "type": "error"
  },
  {
    "inputs": [],
    "name": "ZeroAddress",
    "type": "error"
  },
  {
    "inputs": [
      {
        "components": [
          {
            "internalType": "enum ICommon.AssetType",
            "name": "assetType",
            "type": "uint8"
          },
          {
            "internalType": "address",
            "name": "strategy",
            "type": "address"
          },
          {
            "internalType": "address",
            "name": "token",
            "type": "address"
          },
          {
            "internalType": "uint256",
            "name": "tokenId",
            "type": "uint256"
          },
          {
            "internalType": "uint256",
            "name": "amount",
            "type": "uint256"
          }
        ],
        "internalType": "struct ICommon.Asset[]",
        "name": "inputAssets",
        "type": "tuple[]"
      },
      {
        "internalType": "contract IStrategy",
        "name": "strategy",
        "type": "address"
      },
      {
        "internalType": "bytes",
        "name": "data",
        "type": "bytes"
      }
    ],
    "name": "allocate",
    "outputs": [],
    "stateMutability": "nonpayable",
    "type": "function"
  },
  {
    "inputs": [
      {
        "internalType": "address",
        "name": "token",
        "type": "address"
      },
      {
        "internalType": "uint256",
        "name": "tokenId",
        "type": "uint256"
      },
      {
        "internalType": "uint256",
        "name": "amount",
        "type": "uint256"
      },
      {
        "internalType": "bytes",
        "name": "data",
        "type": "bytes"
      }
    ],
    "name": "deallocate",
    "outputs": [],
    "stateMutability": "nonpayable",
    "type": "function"
  },
  {
    "inputs": [
      {
        "internalType": "uint256",
        "name": "amount",
        "type": "uint256"
      }
    ],
    "name": "deposit",
    "outputs": [
      {
        "internalType": "uint256",
        "name": "shares",
        "type": "uint256"
      }
    ],
    "stateMutability": "nonpayable",
    "type": "function"
  },
  {
    "inputs": [
      {
        "internalType": "uint256",
        "name": "amount",
        "type": "uint256"
      }
    ],
    "name": "depositPrinciple",
    "outputs": [
      {
        "internalType": "uint256",
        "name": "shares",
        "type": "uint256"
      }
    ],
    "stateMutability": "nonpayable",
    "type": "function"
  },
  {
    "inputs": [],
    "name": "getAssetAllocations",
    "outputs": [
      {
        "components": [
          {
            "internalType": "enum ICommon.AssetType",
            "name": "assetType",
            "type": "uint8"
          },
          {
            "internalType": "address",
            "name": "strategy",
            "type": "address"
          },
          {
            "internalType": "address",
            "name": "token",
            "type": "address"
          },
          {
            "internalType": "uint256",
            "name": "tokenId",
            "type": "uint256"
          },
          {
            "internalType": "uint256",
            "name": "amount",
            "type": "uint256"
          }
        ],
        "internalType": "struct ICommon.Asset[]",
        "name": "assets",
        "type": "tuple[]"
      },
      {
        "internalType": "uint256[]",
        "name": "values",
        "type": "uint256[]"
      }
    ],
    "stateMutability": "nonpayable",
    "type": "function"
  },
  {
    "inputs": [],
    "name": "getTotalValue",
    "outputs": [
      {
        "internalType": "uint256",
        "name": "",
        "type": "uint256"
      }
    ],
    "stateMutability": "nonpayable",
    "type": "function"
  },
  {
    "inputs": [
      {
        "components": [
          {
            "internalType": "uint16",
            "name": "ownerFeeBasisPoint",
            "type": "uint16"
          },
          {
            "internalType": "string",
            "name": "name",
            "type": "string"
          },
          {
            "internalType": "string",
            "name": "symbol",
            "type": "string"
          },
          {
            "internalType": "address",
            "name": "principalToken",
            "type": "address"
          },
          {
            "internalType": "uint256",
            "name": "principalTokenAmount",
            "type": "uint256"
          }
        ],
        "internalType": "struct ICommon.VaultCreateParams",
        "name": "params",
        "type": "tuple"
      },
      {
        "internalType": "address",
        "name": "_owner",
        "type": "address"
      },
      {
        "internalType": "address",
        "name": "_whitelistManager",
        "type": "address"
      },
      {
        "internalType": "address",
        "name": "_vaultAutomator",
        "type": "address"
      }
    ],
    "name": "initialize",
    "outputs": [],
    "stateMutability": "nonpayable",
    "type": "function"
  },
  {
    "inputs": [
      {
        "internalType": "address[]",
        "name": "tokens",
        "type": "address[]"
      },
      {
        "internalType": "uint256[]",
        "name": "tokenIds",
        "type": "uint256[]"
      }
    ],
    "name": "sweepNFToken",
    "outputs": [],
    "stateMutability": "nonpayable",
    "type": "function"
  },
  {
    "inputs": [
      {
        "internalType": "address[]",
        "name": "tokens",
        "type": "address[]"
      }
    ],
    "name": "sweepToken",
    "outputs": [],
    "stateMutability": "nonpayable",
    "type": "function"
  }
]<|MERGE_RESOLUTION|>--- conflicted
+++ resolved
@@ -6,7 +6,6 @@
   },
   {
     "inputs": [],
-<<<<<<< HEAD
     "name": "InvalidAssetStrategy",
     "type": "error"
   },
@@ -18,9 +17,11 @@
   {
     "inputs": [],
     "name": "InvalidAssetType",
-=======
+    "type": "error"
+  },
+  {
+    "inputs": [],
     "name": "InvalidStrategy",
->>>>>>> c17a056c
     "type": "error"
   },
   {
