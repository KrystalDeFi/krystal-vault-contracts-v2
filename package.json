{
  "name": "krystal-vault-contracts-v2",
  "version": "1.0.0",
  "repository": "git@github.com:KrystalDeFi/krystal-vault-contracts-v2.git",
  "license": "SEE LICENSE IN LICENSE",
  "author": "Nguyen Khoi Nguyen <nguyennk92@gmail.com>",
  "scripts": {
    "compile": "hardhat compile",
    "size": "hardhat size-contracts",
    "test": "forge test --via-ir && yarn docgen",
    "deploy": "./cmd.sh -x deploy",
    "verify": "hardhat verify --network",
    "docgen": "rm -rf ./docs && hardhat docgen",
<<<<<<< HEAD
    "prettier:check": "prettier --check --plugin=prettier-plugin-solidity \"**/*.{json,yml,sol}\"",
    "prettier:write": "prettier --write --plugin=prettier-plugin-solidity \"**/*.{json,yml,sol}\"",
=======
    "fmt": "forge fmt",
    "prettier:check": "prettier --check \"**/*.{json,md,yml}\"",
    "prettier:write": "prettier --write \"**/*.{json,md,yml}\"",
>>>>>>> eba142fc
    "lint:sol": "solhint \"{script,src,test}/**/*.sol\""
  },
  "dependencies": {
    "@aperture_finance/uni-v3-lib": "^3.0.3",
    "@ethersproject/abstract-signer": "^5.7.0",
    "@ethersproject/bignumber": "^5.7.0",
    "@ethersproject/networks": "^5.7.1",
    "@ethersproject/solidity": "^5.7.0",
    "@nomicfoundation/hardhat-chai-matchers": "^2.0.0",
    "@nomicfoundation/hardhat-ethers": "^3.0.0",
    "@nomicfoundation/hardhat-ignition": "^0.15.9",
    "@nomicfoundation/hardhat-ignition-ethers": "^0.15.0",
    "@nomicfoundation/hardhat-network-helpers": "^1.0.12",
    "@nomicfoundation/hardhat-toolbox": "^5.0.0",
    "@nomicfoundation/hardhat-verify": "^2.0.0",
    "@nomicfoundation/ignition-core": "^0.15.9",
    "@openzeppelin/contracts": "^5.2.0",
    "@openzeppelin/contracts-upgradeable": "^5.2.0",
    "@openzeppelin/hardhat-upgrades": "^3.9.0",
    "@uniswap/swap-router-contracts": "^1.3.1",
    "@uniswap/v3-core": "https://github.com/Uniswap/v3-core#0.8",
    "@uniswap/v3-periphery": "https://github.com/Uniswap/v3-periphery#0.8",
    "bignumber.js": "^9.1.2",
    "decimal.js": "^10.4.3",
    "hardhat": "^2.22.19",
    "hardhat-abi-exporter": "^2.10.1",
    "hardhat-contract-sizer": "^2.10.0",
    "hardhat-docgen": "^1.3.0",
    "hardhat-gas-reporter": "^1.0.8",
    "hardhat-typechain": "^0.3.5",
    "solhint": "^5.0.5",
    "solhint-plugin-prettier": "^0.1.0",
    "solidity-coverage": "^0.8.1",
    "solidity-docgen": "^0.6.0-beta.36"
  },
  "devDependencies": {
    "@nomicfoundation/hardhat-foundry": "^1.1.3",
    "@typechain/ethers-v6": "^0.5.1",
    "@typechain/hardhat": "^9.1.0",
    "@types/chai": "^4.2.16",
    "@types/fs-extra": "^9.0.11",
    "@types/lodash": "^4.17.14",
    "@types/mocha": "^9.1.0",
    "@types/node": "^22.10.10",
    "chai": "^4.3.4",
    "chai-as-promised": "^7.1.2",
    "dotenv": "^16.4.7",
    "ethers": "^6.4.0",
    "fs-extra": "^7.0.1",
    "lodash": "^4.17.21",
    "mocha": "^11.1.0",
    "prettier": "^3.4.2",
    "prettier-plugin-solidity": "^1.4.2",
    "ts-generator": "^0.1.1",
    "ts-node": ">=8.0.0",
    "typechain": "^8.3.2",
    "typescript": "^5.7.3"
  },
  "engines": {
    "node": ">=18.0.0"
  },
  "packageManager": "yarn@1.22.22+sha512.a6b2f7906b721bba3d67d4aff083df04dad64c399707841b7acf00f6b133b7ac24255f2652fa22ae3534329dc6180534e98d17432037ff6fd140556e2bb3137e"
}<|MERGE_RESOLUTION|>--- conflicted
+++ resolved
@@ -11,14 +11,8 @@
     "deploy": "./cmd.sh -x deploy",
     "verify": "hardhat verify --network",
     "docgen": "rm -rf ./docs && hardhat docgen",
-<<<<<<< HEAD
-    "prettier:check": "prettier --check --plugin=prettier-plugin-solidity \"**/*.{json,yml,sol}\"",
-    "prettier:write": "prettier --write --plugin=prettier-plugin-solidity \"**/*.{json,yml,sol}\"",
-=======
-    "fmt": "forge fmt",
     "prettier:check": "prettier --check \"**/*.{json,md,yml}\"",
-    "prettier:write": "prettier --write \"**/*.{json,md,yml}\"",
->>>>>>> eba142fc
+    "prettier:write": "forge fmt && prettier --write \"**/*.{json,yml}\"",
     "lint:sol": "solhint \"{script,src,test}/**/*.sol\""
   },
   "dependencies": {
