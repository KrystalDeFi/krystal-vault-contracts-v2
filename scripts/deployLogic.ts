--- conflicted
+++ resolved
@@ -117,21 +117,6 @@
   }
 
   if (networkConfig.configManager?.enabled) {
-<<<<<<< HEAD
-    const whitelistStrategy = [];
-    if (existingContract?.["lpStrategy"] || contracts?.lpStrategy?.target != null) {
-      whitelistStrategy.push(existingContract?.["lpStrategy"] || contracts?.lpStrategy?.target);
-    }
-    if (existingContract?.["merklStrategy"] || contracts?.merklStrategy?.target != null) {
-      whitelistStrategy.push(existingContract?.["merklStrategy"] || contracts?.merklStrategy?.target);
-    }
-    if (existingContract?.["kodiakIslandStrategy"] || contracts?.kodiakIslandStrategy?.target != null) {
-      whitelistStrategy.push(existingContract?.["kodiakIslandStrategy"] || contracts?.kodiakIslandStrategy?.target);
-    }
-    await configManager?.configManager?.initialize(
-      commonConfig.admin,
-      whitelistStrategy,
-=======
     let lpValidators;
     let typedTokens;
     let configs;
@@ -196,7 +181,6 @@
         existingContract?.["merklStrategy"] || contracts?.merklStrategy?.target,
         existingContract?.["kodiakIslandStrategy"] || contracts?.kodiakIslandStrategy?.target,
       ]?.filter(Boolean),
->>>>>>> 84de9543
       networkConfig.swapRouters,
       [
         existingContract?.["vaultAutomator"] || contracts?.vaultAutomator?.target,
